// Aivero
// Copyright (C) <2019> Aivero
//
// This library is free software; you can redistribute it and/or
// modify it under the terms of the GNU Library General Public
// License as published by the Free Software Foundation; either
// version 2 of the License, or (at your option) any later version.
// This library is distributed in the hope that it will be useful,
// but WITHOUT ANY WARRANTY; without even the implied warranty of
// MERCHANTABILITY or FITNESS FOR A PARTICULAR PURPOSE.  See the GNU
// Library General Public License for more details.
// You should have received a copy of the GNU Library General Public
// License along with this library; if not, write to the
// Free Software Foundation, Inc., 51 Franklin St, Fifth Floor,
// Boston, MA 02110-1301, USA.

use std::sync::Mutex;

use glib::subclass;
use gst::subclass::prelude::*;
use gst_base::prelude::*;
use gst_base::subclass::prelude::*;

use gst_depth_meta::buffer::BufferMeta;
use gst_depth_meta::tags::TagsMeta;
use rs2;
use rs2::high_level_utils::StreamInfo;

use crate::errors::*;
use crate::properties::*;
use crate::rs_meta::rs_meta_serialization::*;
use crate::settings::*;
use crate::realsense_timestamp_mode::RealsenseTimestampMode;
use std::time::Duration;

/// A struct representation of the `realsensesrc` element
struct RealsenseSrc {
    cat: gst::DebugCategory,
    internals: Mutex<RealsenseSrcInternals>,
}

/// Internals of the element that are under Mutex
struct RealsenseSrcInternals {
    settings: Settings,
    state: State,
    base_time: std::time::Duration,
}

/// An enum containing the current state of the RealSense pipeline
enum State {
    Stopped,
    Started { pipeline: rs2::pipeline::Pipeline },
}

impl ObjectSubclass for RealsenseSrc {
    const NAME: &'static str = "realsensesrc";
    type ParentType = gst_base::BaseSrc;
    type Instance = gst::subclass::ElementInstanceStruct<Self>;
    type Class = subclass::simple::ClassStruct<Self>;

    glib_object_subclass!();

    fn class_init(klass: &mut subclass::simple::ClassStruct<Self>) {
        klass.set_metadata(
            "Realsense Source",
            "Source/RGB-D/Realsense",
            "Stream `video/rgbd` from a RealSense device",
            "Niclas Moeslund Overby <niclas.overby@aivero.com>, Andrej Orsula <andrej.orsula@aivero.com>, Tobias Morell <tobias.morell@aivero.com>",
        );

        klass.install_properties(&PROPERTIES);

        // Create src pad template with `video/rgbd` caps
        let src_caps = gst::Caps::new_simple(
            "video/rgbd",
            &[
                // List of available streams meant for indicating their respective priority
                ("streams", &"depth,infra1,infra2,color,depthmeta,infra1meta,infra2meta,colormeta"),
                (
                    "framerate",
                    &gst::FractionRange::new(
                        gst::Fraction::new(MIN_FRAMERATE, 1),
                        gst::Fraction::new(MAX_FRAMERATE, 1),
                    ),
                ),
            ],
        );
        klass.add_pad_template(
            gst::PadTemplate::new(
                "src",
                gst::PadDirection::Src,
                gst::PadPresence::Always,
                &src_caps,
            )
            .expect("Could not add src pad template in realsensesrc"),
        );
    }

    fn new() -> Self {
        Self {
            cat: gst::DebugCategory::new(
                "realsensesrc",
                gst::DebugColorFlags::empty(),
                Some("Realsense Source"),
            ),
            internals: Mutex::new(RealsenseSrcInternals {
                settings: Settings::default(),
                state: State::Stopped,
                base_time: std::time::Duration::new(0, 0),
            }),
        }
    }
}

impl ObjectImpl for RealsenseSrc {
    glib_object_impl!();

    fn set_property(&self, obj: &glib::Object, id: usize, value: &glib::Value) {
        let element = obj
            .downcast_ref::<gst_base::BaseSrc>()
            .expect("Could not cast realsensesrc to BaseSrc");
        let settings = &mut self
            .internals
            .lock()
            .expect("Could not obtain lock internals mutex")
            .settings;

        let property = &PROPERTIES[id];
        match *property {
            subclass::Property("serial", ..) => {
                let serial = value.get::<String>();
                gst_info!(
                    self.cat,
                    obj: element,
                    "Changing property `serial` from {:?} to {:?}",
                    settings.serial,
                    serial
                );
                settings.serial = serial;
                obj.downcast_ref::<gst_base::BaseSrc>()
                    .unwrap()
                    .set_live(true);
            }
            subclass::Property("rosbag-location", ..) => {
                let rosbag_location = value.get::<String>();
                gst_info!(
                    self.cat,
                    obj: element,
                    "Changing property `rosbag-location` from {:?} to {:?}",
                    settings.rosbag_location,
                    rosbag_location
                );
                settings.rosbag_location = rosbag_location;
                obj.downcast_ref::<gst_base::BaseSrc>()
                    .unwrap()
                    .set_live(false);
            }
            subclass::Property("json-location", ..) => {
                let json_location = value.get::<String>();
                gst_info!(
                    self.cat,
                    obj: element,
                    "Changing property `json-location` from {:?} to {:?}",
                    settings.json_location,
                    json_location
                );
                settings.json_location = json_location;
            }
            subclass::Property("enable-depth", ..) => {
                let enable_depth = value.get().expect(&format!("Failed to set property `enable-depth` on realsensesrc. Expected a boolean, but got: {:?}", value));
                gst_info!(
                    self.cat,
                    obj: element,
                    "Changing property `enable-depth` from {} to {}",
                    settings.streams.enabled_streams.depth,
                    enable_depth
                );
                settings.streams.enabled_streams.depth = enable_depth;
            }
            subclass::Property("enable-infra1", ..) => {
                let enable_infra1 = value.get().expect(&format!("Failed to set property `enable-infra` on realsensesrc. Expected a boolean, but got: {:?}", value));
                gst_info!(
                    self.cat,
                    obj: element,
                    "Changing property `enable-infra1` from {} to {}",
                    settings.streams.enabled_streams.infra1,
                    enable_infra1
                );
                settings.streams.enabled_streams.infra1 = enable_infra1;
            }
            subclass::Property("enable-infra2", ..) => {
                let enable_infra2 = value.get().expect(&format!("Failed to set property `enable-infra2` on realsensesrc. Expected a boolean, but got: {:?}", value));
                gst_info!(
                    self.cat,
                    obj: element,
                    "Changing property `enable-infra2` from {} to {}",
                    settings.streams.enabled_streams.infra2,
                    enable_infra2
                );
                settings.streams.enabled_streams.infra2 = enable_infra2;
            }
            subclass::Property("enable-color", ..) => {
                let enable_color = value.get().expect(&format!("Failed to set property `enable-color` on realsensesrc. Expected a boolean, but got: {:?}", value));
                gst_info!(
                    self.cat,
                    obj: element,
                    "Changing property `enable-color` from {} to {}",
                    settings.streams.enabled_streams.color,
                    enable_color
                );
                settings.streams.enabled_streams.color = enable_color;
            }
            subclass::Property("depth-width", ..) => {
                let depth_width = value.get().expect(&format!("Failed to set property `depth-width` on realsensesrc. Expected an int, but got: {:?}", value));
                gst_info!(
                    self.cat,
                    obj: element,
                    "Changing property `depth-width` from {} to {}",
                    settings.streams.depth_resolution.width,
                    depth_width
                );
                settings.streams.depth_resolution.width = depth_width;
            }
            subclass::Property("depth-height", ..) => {
                let depth_height = value.get().expect(&format!("Failed to set property `depth-height` on realsensesrc. Expected an int, but got: {:?}", value));
                gst_info!(
                    self.cat,
                    obj: element,
                    "Changing property `depth-height` from {} to {}",
                    settings.streams.depth_resolution.height,
                    depth_height
                );
                settings.streams.depth_resolution.height = depth_height;
            }
            subclass::Property("color-width", ..) => {
                let color_width = value.get().expect(&format!("Failed to set property `color-width` on realsensesrc. Expected an int, but got: {:?}", value));
                gst_info!(
                    self.cat,
                    obj: element,
                    "Changing property `color-width` from {} to {}",
                    settings.streams.color_resolution.width,
                    color_width
                );
                settings.streams.color_resolution.width = color_width;
            }
            subclass::Property("color-height", ..) => {
                let color_height = value.get().expect(&format!("Failed to set property `color-height` on realsensesrc. Expected an int, but got: {:?}", value));
                gst_info!(
                    self.cat,
                    obj: element,
                    "Changing property `color-height` from {} to {}",
                    settings.streams.color_resolution.height,
                    color_height
                );
                settings.streams.color_resolution.height = color_height;
            }
            subclass::Property("framerate", ..) => {
                let framerate = value.get().expect(&format!("Failed to set property `framerate` on realsensesrc. Expected an int, but got: {:?}", value));
                gst_info!(
                    self.cat,
                    obj: element,
                    "Changing property `framerate` from {} to {}",
                    settings.streams.framerate,
                    framerate
                );
                settings.streams.framerate = framerate;
                // let _ = element.post_message(&gst::Message::new_latency().src(Some(element)).build());
            }
            subclass::Property("loop-rosbag", ..) => {
                let loop_rosbag = value.get().expect(&format!("Failed to set property `loop-rosbag` on realsensesrc. Expected a boolean, but got: {:?}", value));
                gst_info!(
                    self.cat,
                    obj: element,
                    "Changing property `loop-rosbag` from {} to {}",
                    settings.loop_rosbag,
                    loop_rosbag
                );
                settings.loop_rosbag = loop_rosbag;
            }
            subclass::Property("wait-for-frames-timeout", ..) => {
                let wait_for_frames_timeout = value.get().expect(&format!("Failed to set property `wait-for-frames-timeout` on realsensesrc. Expected an int, but got: {:?}", value));
                gst_info!(
                    self.cat,
                    obj: element,
                    "Changing property `wait-for-frames-timeout` from {} to {}",
                    settings.wait_for_frames_timeout,
                    wait_for_frames_timeout
                );
                settings.wait_for_frames_timeout = wait_for_frames_timeout;
            }
            subclass::Property("include-per-frame-metadata", ..) => {
                let do_metadata = value.get().expect(&format!("Failed to set property `include-per-frame-metadata` on realsensesrc. Expected a boolean, but got: {:?}", value));
                gst_info!(
                    self.cat,
                    obj: element,
                    "Changing property `include-per-frame-metadata` from {} to {}",
                    settings.include_per_frame_metadata,
                    do_metadata
                );
                settings.include_per_frame_metadata = do_metadata;
            }
            subclass::Property("timestamp-mode", ..) => {
                let timestamp_mode = value.get::<RealsenseTimestampMode>().expect(&format!("Failed to set property `do-custom-timestamp` on realsensesrc. Expected a boolean, but got: {:?}", value));
                gst_info!(
                    self.cat,
                    obj: element,
                    "Changing property `do-custom-timestamp` from {:?} to {:?}",
                    settings.timestamp_mode,
                    timestamp_mode
                );
                settings.timestamp_mode = timestamp_mode;
            }
            subclass::Property("real-time-rosbag-playback", ..) => {
                let real_time_rosbag_playback = value.get().expect(&format!("Failed to set property `real-time-rosbag-playback` on realsensesrc. Expected a boolean, but got: {:?}", value));
                gst_info!(
                    self.cat,
                    obj: element,
                    "Changing property `real-time-rosbag-playback` from {} to {}",
                    settings.real_time_rosbag_playback,
                    real_time_rosbag_playback
                );
                settings.real_time_rosbag_playback = real_time_rosbag_playback;
            }
            _ => unimplemented!("Property is not implemented"),
        };
    }

    fn get_property(&self, _obj: &glib::Object, id: usize) -> Result<glib::Value, ()> {
        let settings = &self
            .internals
            .lock()
            .expect("Could not lock internals")
            .settings;

        let prop = &PROPERTIES[id];
        match *prop {
            subclass::Property("serial", ..) => Ok(settings.serial.to_value()),
            subclass::Property("rosbag-location", ..) => Ok(settings.rosbag_location.to_value()),
            subclass::Property("json-location", ..) => Ok(settings.json_location.to_value()),
            subclass::Property("enable-depth", ..) => {
                Ok(settings.streams.enabled_streams.depth.to_value())
            }
            subclass::Property("enable-infra1", ..) => {
                Ok(settings.streams.enabled_streams.infra1.to_value())
            }
            subclass::Property("enable-infra2", ..) => {
                Ok(settings.streams.enabled_streams.infra2.to_value())
            }
            subclass::Property("enable-color", ..) => {
                Ok(settings.streams.enabled_streams.color.to_value())
            }
            subclass::Property("depth-width", ..) => {
                Ok(settings.streams.depth_resolution.width.to_value())
            }
            subclass::Property("depth-height", ..) => {
                Ok(settings.streams.depth_resolution.height.to_value())
            }
            subclass::Property("color-width", ..) => {
                Ok(settings.streams.color_resolution.width.to_value())
            }
            subclass::Property("color-height", ..) => {
                Ok(settings.streams.color_resolution.height.to_value())
            }
            subclass::Property("framerate", ..) => Ok(settings.streams.framerate.to_value()),
            subclass::Property("loop-rosbag", ..) => Ok(settings.loop_rosbag.to_value()),
            subclass::Property("wait-for-frames-timeout", ..) => {
                Ok(settings.wait_for_frames_timeout.to_value())
            }
            subclass::Property("include-per-frame-metadata", ..) => {
                Ok(settings.include_per_frame_metadata.to_value())
            }
            subclass::Property("timestamp-mode", ..) => {
                Ok(settings.timestamp_mode.to_value())
            }
            subclass::Property("real-time-rosbag-playback", ..) => {
                Ok(settings.real_time_rosbag_playback.to_value())
            }
            _ => unimplemented!("Property is not implemented"),
        }
    }

    fn constructed(&self, obj: &glib::Object) {
        self.parent_constructed(obj);

        let element = obj
            .downcast_ref::<gst_base::BaseSrc>()
            .expect("Could not cast realsensesrc to BaseSrc");

        element.set_format(gst::Format::Time);
    }
}

impl ElementImpl for RealsenseSrc {}

impl BaseSrcImpl for RealsenseSrc {
    fn start(&self, element: &gst_base::BaseSrc) -> Result<(), gst::ErrorMessage> {
        // Lock the internals
        let internals = &mut self
            .internals
            .lock()
            .expect("Failed to obtain internals lock.");
        let settings = &internals.settings;

        // Make sure that the set properties are viable
        Self::check_internals(internals)?;

        // Specify realsense log severity level
        rs2::log::log_to_console(rs2::rs2_log_severity::RS2_LOG_SEVERITY_ERROR).map_err(|e| {
            gst_error_msg!(
                gst::ResourceError::OpenRead,
                [&format!("Cannot log librealsense to console: {}", e)]
            )
        })?;

        // Create new RealSense device config
        let config = rs2::config::Config::new().map_err(|e| {
            gst_error_msg!(
                gst::ResourceError::OpenRead,
                [&format!("Could not open RealSense device: {}", e)]
            )
        })?;

        // Based on properties, enable streaming, reading from or recording to a file (with the enabled streams)
        match &settings.serial {
            // A serial is specified. We attempt to open a live recording from the camera
            Some(serial) => {
                // Enable the selected streams
                Self::enable_streams(&config, &settings).map_err(|e| {
                    gst_error_msg!(
                        gst::ResourceError::OpenRead,
                        [&format!(
                            "Failed to enable a stream on `realsensesrc`: {:?}",
                            e
                        )]
                    )
                })?;

                // Enable device with the given serial number and device configuration
                config.enable_device(&serial).map_err(|_e| {
                    gst_error_msg!(
                        gst::ResourceError::Settings,
                        ["No device with serial `{}` is connected!", serial]
                    )
                })?;
            }

            // A serial was not specified, but a ROSBAG was, attempt to load that instead
            None => {
                let rosbag_location = settings.rosbag_location.as_ref().unwrap(); // we know this always works (see match condition)
                config
                    .enable_device_from_file_repeat_option(rosbag_location, settings.loop_rosbag)
                    .map_err(|e| {
                        gst_error_msg!(
                            gst::ResourceError::Settings,
                            ["Cannot read from \"{}\": {:?}!", rosbag_location, e]
                        )
                    })?;
            }
        }

        let pipeline = self
            .prepare_and_start_librealsense_pipeline(&config, &mut internals.settings)
            .map_err(|e| {
                gst_error_msg!(
                    gst::ResourceError::Settings,
                    ["Failed to prepare and start pipeline: {:?}", e]
                )
            })?;
        internals.state = State::Started { pipeline };

        gst_info!(self.cat, obj: element, "Streaming started");
        Ok(())
    }

    fn stop(&self, element: &gst_base::BaseSrc) -> Result<(), gst::ErrorMessage> {
        let state = &mut self
            .internals
            .lock()
            .expect("Could not lock internals")
            .state;

        match state {
            State::Started { ref pipeline } => {
                pipeline.stop().map_err(|e| {
                    gst_error_msg!(
                        gst::ResourceError::Settings,
                        ["RealSense pipeline could not be stopped: {:?}", e]
                    )
                })?;
                *state = State::Stopped;
            }
            State::Stopped => {
                unreachable!("Element is not yet started");
            }
        }

        self.parent_stop(element)
    }

    fn is_seekable(&self, _element: &gst_base::BaseSrc) -> bool {
        false
    }

    fn create(
        &self,
        element: &gst_base::BaseSrc,
        _offset: u64,
        _length: u32,
    ) -> Result<gst::Buffer, gst::FlowError> {
        let internals = &mut *self.internals.lock().expect("Failed to lock internals");
        // Get the RealSense pipeline
        let pipeline = match internals.state {
            State::Started { ref pipeline } => pipeline,
            State::Stopped => {
                unreachable!("Element is not yet started");
            }
        };

        let frames = pipeline
            .wait_for_frames(internals.settings.wait_for_frames_timeout)
            .map_err(|_| gst::FlowError::Eos)?;

<<<<<<< HEAD
        // Calculate a common `timestamp` if `do-custom-timestamp` is enabled, else set to None
        let timestamp = self.get_buffer_timestamp(element,  internals, &frames[0]);
        let settings = &internals.settings;
        let streams = &settings.streams;
=======
        let timestamp = if settings.do_rs2_timestamp {
            // Base timestamps on librealsense timestamps, div by 1000 to convert to seconds
            let rs2_timestamp = std::time::Duration::from_secs_f64(
                frames[0]
                    .get_timestamp()
                    .map_err(|_| gst::FlowError::Error)?
                    / 1000.0,
            );
            // Initialise base_time based on first timestamp
            let base_time = &mut internals.base_time;
            if base_time.as_nanos() == 0 {
                *base_time = rs2_timestamp;
            }
            // Compute difference between the current and the first timestamp
            let time_diff = rs2_timestamp
                .checked_sub(*base_time)
                .unwrap_or_else(|| unreachable!());
            Some(gst::ClockTime::from_nseconds(time_diff.as_nanos() as u64))
        } else if settings.do_custom_timestamp {
            // Calculate a common `timestamp` if `do-custom-timestamp` is enabled, else set to None
            // This computation is similar to `gst_element_get_current_running_time` that will be
            // available in 1.18 https://gstreamer.freedesktop.org/documentation/gstreamer/
            // gstelement.html?gi-language=c#gst_element_get_current_running_time
            let element_clock = element.get_clock();
            if let Some(element_clock) = element_clock {
                Some(element_clock.get_time() - element.get_base_time())
            } else {
                None
            }
        } else {
            None
        };
>>>>>>> be829c88

        // Create the output buffer
        let mut output_buffer = gst::buffer::Buffer::new();

        let frame_duration = std::time::Duration::from_secs_f32(1.0_f32 / streams.framerate as f32);
        let gst_clock_frame_duration =
            gst::ClockTime::from_nseconds(frame_duration.as_nanos() as u64);

        // Attach `depth` frame if enabled
        if streams.enabled_streams.depth {
            self.extract_frame(
                &frames,
                &mut output_buffer,
                "depth",
                rs2::rs2_stream::RS2_STREAM_DEPTH,
                -1,
                &[],
                settings,
                timestamp,
                gst_clock_frame_duration,
            )?;
        }

        // Attach `infra1` frame if enabled
        if streams.enabled_streams.infra1 {
            self.extract_frame(
                &frames,
                &mut output_buffer,
                "infra1",
                rs2::rs2_stream::RS2_STREAM_INFRARED,
                1,
                &[streams.enabled_streams.depth],
                settings,
                timestamp,
                gst_clock_frame_duration,
            )?;
        }

        // Attach `infra2` frame if enabled
        if streams.enabled_streams.infra2 {
            self.extract_frame(
                &frames,
                &mut output_buffer,
                "infra2",
                rs2::rs2_stream::RS2_STREAM_INFRARED,
                2,
                &[
                    streams.enabled_streams.depth,
                    streams.enabled_streams.infra1,
                ],
                settings,
                timestamp,
                gst_clock_frame_duration,
            )?;
        }

        // Attach `color` frame if enabled
        if streams.enabled_streams.color {
            self.extract_frame(
                &frames,
                &mut output_buffer,
                "color",
                rs2::rs2_stream::RS2_STREAM_COLOR,
                -1,
                &[
                    streams.enabled_streams.depth,
                    streams.enabled_streams.infra1,
                    streams.enabled_streams.infra2,
                ],
                settings,
                timestamp,
                gst_clock_frame_duration,
            )?;
        }

        Ok(output_buffer)
    }

    fn fixate(&self, element: &gst_base::BaseSrc, caps: gst::Caps) -> gst::Caps {
        let settings = &self
            .internals
            .lock()
            .expect("Could not lock internals")
            .settings;

        let mut caps = gst::Caps::truncate(caps);
        {
            let caps = caps.make_mut();
            let s = caps
                .get_mut_structure(0)
                .expect("Failed to read the realsensesrc CAPS");

            // Create string containing selected streams with priority `depth` > `infra1` > `infra2` > `color`
            // The first stream in this string is contained in the main buffer
            let mut selected_streams = String::new();

            if settings.streams.enabled_streams.depth {
                // Add `depth` stream with its format, width and height into the caps if enabled
                selected_streams.push_str(&"depth,");
                s.set(
                    "depth_format",
                    &gst_video::VideoFormat::Gray16Le.to_string(),
                );
                s.set("depth_width", &settings.streams.depth_resolution.width);
                s.set("depth_height", &settings.streams.depth_resolution.height);
                if settings.include_per_frame_metadata {
                    selected_streams.push_str(&"depthmeta,");
                }
            }
            if settings.streams.enabled_streams.infra1 {
                // Add `infra1` stream with its format, width and height into the caps if enabled
                selected_streams.push_str(&"infra1,");
                s.set("infra1_format", &gst_video::VideoFormat::Gray8.to_string());
                s.set("infra1_width", &settings.streams.depth_resolution.width);
                s.set("infra1_height", &settings.streams.depth_resolution.height);
                if settings.include_per_frame_metadata {
                    selected_streams.push_str(&"infra1meta,");
                }
            }
            if settings.streams.enabled_streams.infra2 {
                // Add `infra2` stream with its format, width and height into the caps if enabled
                selected_streams.push_str(&"infra2,");
                s.set("infra2_format", &gst_video::VideoFormat::Gray8.to_string());
                s.set("infra2_width", &settings.streams.depth_resolution.width);
                s.set("infra2_height", &settings.streams.depth_resolution.height);
                if settings.include_per_frame_metadata {
                    selected_streams.push_str(&"infra2meta,");
                }
            }
            if settings.streams.enabled_streams.color {
                // Add `color` stream with its format, width and height into the caps if enabled
                selected_streams.push_str(&"color,");
                s.set("color_format", &gst_video::VideoFormat::Rgb.to_string());
                s.set("color_width", &settings.streams.color_resolution.width);
                s.set("color_height", &settings.streams.color_resolution.height);
                if settings.include_per_frame_metadata {
                    selected_streams.push_str(&"colormeta,");
                }
            }

            // Pop the last ',' contained in streams (not really necessary, but nice)
            selected_streams.pop();

            // Finally add the streams to the caps
            s.set("streams", &selected_streams.as_str());

            // Fixate the framerate
            s.fixate_field_nearest_fraction("framerate", settings.streams.framerate);
        }
        self.parent_fixate(element, caps)
    }
}

impl RealsenseSrc {
    /// Prepare a librealsense pipeline, which can read frames from a RealSense camera, using the
    /// given `config` and `settings`. If the preparation succeeds, the pipeline is started. The
    /// function returns a `RealsenseError` if any of those operations fails.
    /// # Arguments
    /// * `config` - The librealsense configuration to use for the camera.
    /// * `settings` - The settings for the realsensesrc.
    fn prepare_and_start_librealsense_pipeline(
        &self,
        config: &rs2::config::Config,
        settings: &mut Settings,
    ) -> Result<rs2::pipeline::Pipeline, RealsenseError> {
        // Get context and a list of connected devices
        let context = rs2::context::Context::new()?;

        // Load JSON if `json-location` is defined
        let devices = context.query_devices()?;

        if settings.json_location.is_some() && settings.serial.is_some() {
            Self::load_json(
                &devices,
                &settings.serial.clone().unwrap(),
                &settings.json_location.clone().unwrap(),
            )?;
        }

        // Start the RealSense pipeline
        let pipeline = rs2::pipeline::Pipeline::new(&context)?;
        let pipeline_profile = pipeline.start_with_config(&config)?;

        // If playing from a rosbag recording, check whether the correct properties were selected
        // and update them
        if settings.rosbag_location.is_some() {
            self.configure_rosbag_settings(&mut *settings, &pipeline_profile)?;
        }

        Ok(pipeline)
    }

    /// Check the settings for the realsensesrc to verify that the user of the plugin has specified
    /// a valid configuration.
    /// # Arguments
    /// * `internals` - The current settings for the `realsensesrc`.
    fn check_internals(internals: &RealsenseSrcInternals) -> Result<(), gst::ErrorMessage> {
        let settings = &internals.settings;

        // Make sure the pipeline has started
        if let State::Started { .. } = internals.state {
            unreachable!("Element has already started");
        }

        // Either `serial` or `rosbag-location` must be specified
        if settings.serial.is_none() && settings.rosbag_location.is_none() {
            return Err(gst_error_msg!(
                gst::ResourceError::Settings,
                ["Neither the `serial` or `rosbag-location` properties are defined. At least one of these must be defined!"]
            ));
        }

        // At least one stream must be enabled
        if !settings.streams.enabled_streams.any() {
            return Err(gst_error_msg!(
                gst::ResourceError::Settings,
                ["No stream is enabled. At least one stream must be enabled!"]
            ));
        }

        Ok(())
    }

    /// Enable all the streams that has their associated property set to `true`. This function
    /// returns an error if any streams cannot be enabled.
    /// # Arguments
    /// * `config` - The realsense configuration, which may be used to enable streams.
    /// * `settings` - The settings for the realsensesrc, which in this case specifies which streams to enable.
    fn enable_streams(
        config: &rs2::config::Config,
        settings: &Settings,
    ) -> Result<(), StreamEnableError> {
        if settings.streams.enabled_streams.depth {
            config
                .enable_stream(
                    rs2::rs2_stream::RS2_STREAM_DEPTH,
                    -1,
                    settings.streams.depth_resolution.width,
                    settings.streams.depth_resolution.height,
                    rs2::rs2_format::RS2_FORMAT_Z16,
                    settings.streams.framerate,
                )
                .map_err(|_e| StreamEnableError("Depth stream"))?;
        }
        if settings.streams.enabled_streams.infra1 {
            config
                .enable_stream(
                    rs2::rs2_stream::RS2_STREAM_INFRARED,
                    1,
                    settings.streams.depth_resolution.width,
                    settings.streams.depth_resolution.height,
                    rs2::rs2_format::RS2_FORMAT_Y8,
                    settings.streams.framerate,
                )
                .map_err(|_e| StreamEnableError("Infra1 stream"))?;
        }
        if settings.streams.enabled_streams.infra2 {
            config
                .enable_stream(
                    rs2::rs2_stream::RS2_STREAM_INFRARED,
                    2,
                    settings.streams.depth_resolution.width,
                    settings.streams.depth_resolution.height,
                    rs2::rs2_format::RS2_FORMAT_Y8,
                    settings.streams.framerate,
                )
                .map_err(|_e| StreamEnableError("Infra2 stream"))?;
        }
        if settings.streams.enabled_streams.color {
            config
                .enable_stream(
                    rs2::rs2_stream::RS2_STREAM_COLOR,
                    -1,
                    settings.streams.color_resolution.width,
                    settings.streams.color_resolution.height,
                    rs2::rs2_format::RS2_FORMAT_RGB8,
                    settings.streams.framerate,
                )
                .map_err(|_e| StreamEnableError("Color stream"))?;
        }
        Ok(())
    }

    /// Configure the device with the given `serial` with the JSON file specified on the given
    /// `json_location`.
    /// # Arguments
    /// * `devices` - A list of all available devices.
    /// * `serial` - The serial number of the device to configure.
    /// * `json_location` - The absolute path to the file containing the JSON configuration.
    fn load_json(
        devices: &Vec<rs2::device::Device>,
        serial: &str,
        json_location: &str,
    ) -> Result<(), RealsenseError> {
        // Make sure a device with the selected serial is connected
        // Find the device with the given serial, ignoring all errors
        let device = devices
            .iter()
            .find(
                |d| match d.get_info(rs2::rs2_camera_info::RS2_CAMERA_INFO_SERIAL_NUMBER) {
                    Ok(device_serial) => *serial == device_serial,
                    _ => false,
                },
            )
            .ok_or(RealsenseError(format!(
                "Could not find a device with id: {}",
                serial
            )))?;

        if !device.is_advanced_mode_enabled()? {
            device.set_advanced_mode(true)?;
        }
        let json_content = std::fs::read_to_string(json_location).map_err(|e| {
            RealsenseError(format!(
                "Cannot read RealSense configuration from \"{}\": {:?}",
                json_location.clone(),
                e
            ))
        })?;

        device.load_json(&json_content)?;
        Ok(())
    }

    /// Attempt to read the metadata from the given frame and serialize it using CapnProto. If this
    /// function returns `None`, it prints a warning to console that explains the issue.
    /// # Arguments
    /// * `frame` - The frame to read and serialize metadata for.
    /// * `element` - The element that represents the realsensesrc.
    fn get_frame_meta(&self, frame: &rs2::frame::Frame) -> Result<Vec<u8>, RealsenseError> {
        let frame_meta = frame.get_metadata().map_err(|e| {
            RealsenseError(format!(
                "Failed to read metadata from RealSense camera: {}",
                e
            ))
        })?;
        capnp_serialize(frame_meta).map_err(|e| {
            RealsenseError(format!(
                "Failed to serialize metadata from RealSense camera: {}",
                e
            ))
        })
    }

    /// Attempt to add `frame_meta` as a gst meta buffer onto `buffer`. This function simply ignores
    /// cases there `frame_meta` is `None`.
    /// # Arguments
    /// * `buffer` - The gst::Buffer to which the metadata should be added.
    /// * `frame_meta` - A byte vector containing the serialized metadata.
    /// * `tag` - The tag of the stream.
    /// * `timestamp` - The timestamp of the buffer.
    /// * `frame_duration` - The duration of the buffer.
    fn add_per_frame_metadata(
        &self,
        buffer: &mut gst::Buffer,
        frame_meta: Vec<u8>,
        tag: &str,
        timestamp: Option<gst::ClockTime>,
        duration: gst::ClockTime,
    ) {
        // If we were able to read some metadata add it to the buffer
        let mut frame_meta_buffer = gst::buffer::Buffer::from_slice(frame_meta);

        let tag_name = format!("{}meta", tag);
        let mut tags = gst::tags::TagList::new();
        tags.get_mut()
            .expect("Cannot get mutable reference to `tags`")
            .add::<gst::tags::Title>(&tag_name.as_str(), gst::TagMergeMode::Append);

        let frame_meta_mut = frame_meta_buffer
            .get_mut()
            .expect("Could not add tags to `frame_meta_buffer`");
        TagsMeta::add(frame_meta_mut, &mut tags);
        if let Some(ts) = timestamp {
            frame_meta_mut.set_dts(ts);
            frame_meta_mut.set_pts(ts);
        }
        frame_meta_mut.set_duration(duration);

        BufferMeta::add(
            buffer
                .get_mut()
                .expect("Could not add `frame_meta_buffer` onto frame buffer."),
            &mut frame_meta_buffer,
        );
    }

    /// Extract a frame from the RealSense camera, outputting it in `output_buffer` on the given
    /// `element`. This function outputs the frame as main buffer if `previous_streams` is empty or
    /// all `false` and as a meta buffer if `previous_streams` contains any `true`s.
    /// # Arguments
    /// * `element` - The element that represents the `realsensesrc`.
    /// * `frames` - A collection of frames that was extracted from the RealSense camera (or ROSBAG)
    /// * `output_buffer` - The buffer which the frames should be extracted into.
    /// * `tag` - The tag to give to the buffer. This may be used to identify the type of the stream later downstream.
    /// * `stream_type` - The type of the stream we should extract.
    /// * `stream_id` - The id of the stream to extract.
    /// * `previous_streams` - A list of booleans. If any is ticked, it means we should extract the next frame as secondary buffer.
    /// * `settings` - The settings for the `realsensesrc`.
    /// * `timestamp` - The timestamp to give to the frame.
    fn extract_frame(
        &self,
        frames: &Vec<rs2::frame::Frame>,
        output_buffer: &mut gst::Buffer,
        tag: &str,
        stream_type: rs2::rs2_stream,
        stream_id: i32,
        previous_streams: &[bool],
        settings: &Settings,
        timestamp: Option<gst::ClockTime>,
        frame_duration: gst::ClockTime,
    ) -> Result<(), RealsenseError> {
        // Extract the frame from frames based on its type and id
        let frame = find_frame_with_id(frames, stream_type, stream_id).ok_or(RealsenseError(
            "Failed to find a suitable frame on realsensesrc".to_owned(),
        ))?;

        // Create the appropriate tag
        let mut tags = gst::tags::TagList::new();
        tags.get_mut()
            .expect("Could not get mutable reference to `tags`")
            .add::<gst::tags::Title>(&tag, gst::TagMergeMode::Append);

        // Extract the frame data into a new buffer
        let frame_data = frame
            .get_data()
            .map_err(|e| RealsenseError(e.get_message()))?;
        let mut buffer = gst::buffer::Buffer::from_mut_slice(frame_data);

        let buffer_mut_ref = buffer
            .get_mut()
            .expect("Could not get a mutable reference to the buffer");

        // Add tag to this new buffer
        TagsMeta::add(buffer_mut_ref, &mut tags);

        // Set timestamp
        if let Some(timestamp) = timestamp {
            buffer_mut_ref.set_pts(timestamp);
            buffer_mut_ref.set_dts(timestamp);
        };
        buffer_mut_ref.set_duration(frame_duration);

        // Determine whether any of the previous streams is enabled
        let is_earlier_stream_enabled = previous_streams.iter().any(|s| *s);

        // Where the buffer is placed depends whether this is the first stream that is enabled
        if is_earlier_stream_enabled {
            // Attach this new buffer as meta to the output buffer
            BufferMeta::add(
                output_buffer
                    .get_mut()
                    .expect("Could not get mutable reference to `output_buffer`"),
                &mut buffer,
            );
        } else {
            // Else put this frame into the output buffer
            *output_buffer = buffer;
            // Add the tag
            TagsMeta::add(
                output_buffer
                    .get_mut()
                    .expect("Could not get mutable reference to `output_buffer`"),
                &mut tags,
            );
        }

        // Check if we should attach RealSense per-frame meta and do that if so
        if settings.include_per_frame_metadata {
            // Attempt to read the RealSense per-frame metadata, otherwise set frame_meta to None
            let md = self.get_frame_meta(frame)?;
            self.add_per_frame_metadata(output_buffer, md, tag, timestamp, frame_duration);
        }

        Ok(())
    }

    /// Check if the selected settings match enabled streams and their properties in rosbag file.
    /// If an enabled stream is not contained within a rosbag recording, this function returns
    /// error. If different stream resolutions or a different framerate were selected, this
    /// function updates them appropriately based on the information contained within the rosbag
    /// recording.
    ///
    /// # Arguments
    /// * `stream_settings` - The settings selected for the streams.
    /// * `pipeline_profile` - The profile of the current realsense pipeline.
    ///
    /// # Returns
    /// * `Ok()` if all enabled streams are available. Settings for these streams might get updated.
    /// * `Err(RealsenseError)` if an enabled stream is not available in rosbag recording.
    fn configure_rosbag_settings(
        &self,
        settings: &mut Settings,
        pipeline_profile: &rs2::pipeline_profile::PipelineProfile,
    ) -> Result<(), RealsenseError> {
        let stream_settings = &mut settings.streams;
        // Get information about the streams in the rosbag recording.
        let streams_info = rs2::high_level_utils::get_info_all_streams(pipeline_profile)?;

        // Create a struct of enabled streams that is later used to check whether some of the
        // enabled streams if not contained in the rosbag recording.
        let mut rosbag_enabled_streams = EnabledStreams {
            depth: false,
            infra1: false,
            infra2: false,
            color: false,
        };

        // Iterate over all streams contained in the rosbag recording
        for stream_info in streams_info.iter() {
            self.update_settings_from_rosbag(
                stream_info,
                stream_settings,
                &mut rosbag_enabled_streams,
            );
        }

        // Return error if at least of the enabled streams is not contained within the
        // rosbag recording.
        self.check_if_streams_are_available(
            &stream_settings.enabled_streams,
            &rosbag_enabled_streams,
        )?;

        // Set real-time playback based on property
        let playback =
            rs2::record_playback::Playback::create_from_pipeline_profile(pipeline_profile)?;
        playback.set_real_time(settings.real_time_rosbag_playback)?;

        Ok(())
    }

    /// Update stream resolutions or framerate if there is a conflict between settings and the
    /// rosbag recording.
    ///
    /// # Arguments
    /// * `stream_info` - The information of a stream obtained from rosbag recording.
    /// * `stream_settings` - The settings selected for the streams.
    /// * `rosbag_enabled_streams` - A list of what streams are enabled in the rosbag.
    fn update_settings_from_rosbag(
        &self,
        stream_info: &StreamInfo,
        stream_settings: &mut Streams,
        rosbag_enabled_streams: &mut EnabledStreams,
    ) {
        // Determine what stream to consider
        match stream_info.data.stream {
            // Consider `depth` stream
            rs2::rs2_stream::RS2_STREAM_DEPTH => {
                rosbag_enabled_streams.depth = true;

                // Uptade `depth` stream, if applicable
                self.update_stream(
                    "depth",
                    stream_info,
                    &stream_settings.enabled_streams.depth,
                    &mut stream_settings.depth_resolution,
                    &mut stream_settings.framerate,
                );
            }

            // Consider one of `infraX` streams
            rs2::rs2_stream::RS2_STREAM_INFRARED => {
                match stream_info.data.index {
                    // Consider `infra1`
                    1 => {
                        rosbag_enabled_streams.infra1 = true;

                        // Uptade `infra1` stream, if applicable
                        self.update_stream(
                            "infra1",
                            stream_info,
                            &stream_settings.enabled_streams.infra1,
                            &mut stream_settings.depth_resolution,
                            &mut stream_settings.framerate,
                        );
                    }
                    // Consider `infra2`
                    2 => {
                        rosbag_enabled_streams.infra2 = true;

                        // Uptade `infra2` stream, if applicable
                        self.update_stream(
                            "infra2",
                            stream_info,
                            &stream_settings.enabled_streams.infra2,
                            &mut stream_settings.depth_resolution,
                            &mut stream_settings.framerate,
                        );
                    }
                    // There are only 2 sensors in a binocular stereo setup
                    _ => unimplemented!(),
                }
            }

            // Consider `color`
            rs2::rs2_stream::RS2_STREAM_COLOR => {
                rosbag_enabled_streams.color = true;

                // Uptade `color` stream, if applicable
                self.update_stream(
                    "color",
                    stream_info,
                    &stream_settings.enabled_streams.color,
                    &mut stream_settings.color_resolution,
                    &mut stream_settings.framerate,
                );
            }
            // No other streams are expected
            _ => unimplemented!(),
        }
    }

    /// Update stream resolutions or framerate if there is a conflict between settings and the
    /// rosbag recording.
    ///
    /// # Arguments
    /// * `stream_id` - The identifier of the stream.
    /// * `stream_settings_enabled` - Determines whether the stream enabled.
    /// * `stream_settings_resolution` - The selected resolution of the stream.
    /// * `stream_settings_framerate` - The selected framerate of the stream.
    /// * `stream_info` - The informaton about the stream from rosbag recording.
    fn update_stream(
        &self,
        stream_id: &str,
        stream_info: &StreamInfo,
        stream_settings_enabled: &bool,
        stream_settings_resolution: &mut StreamResolution,
        stream_settings_framerate: &mut i32,
    ) {
        // There is no need to update if the stream is not even enabled.
        if *stream_settings_enabled {
            // Update the stream resolution, if applicable
            self.update_resolution_based_on_rosbag(
                stream_id,
                stream_settings_resolution,
                &stream_info.resolution,
            );

            // Update the stream framerate, if applicable
            self.update_framerate_based_on_rosbag(
                stream_id,
                stream_settings_framerate,
                &stream_info.data.framerate,
            );
        } else {
            // Notify STDOUT that there is a stream that was not enabled
            gst_info!(
                self.cat,
                "There is a `{}` stream contained within the rosbag recording that was not enabled.", stream_id
            );
        }
    }

    /// Update settings for the resolution of a stream if a conflict with rosbag is detected.
    ///
    /// # Arguments
    /// * `stream_id` - The identifier of the stream.
    /// * `settings_resolution` - The resolution selected in the settings stream.
    /// * `rosbag_resolution` - The actual resolution of the rosbag stream.
    fn update_resolution_based_on_rosbag(
        &self,
        stream_id: &str,
        settings_resolution: &mut StreamResolution,
        rosbag_resolution: &StreamResolution,
    ) {
        if settings_resolution != rosbag_resolution {
            gst_warning!(
                self.cat,
                "The selected resolution of {}x{} px for the `{}` stream differs from the resolution in the rosbag recording. Setting the stream's resolution to {}x{} px.",
                settings_resolution.width,
                settings_resolution.height,
                stream_id,
                rosbag_resolution.width,
                rosbag_resolution.height
            );
            *settings_resolution = rosbag_resolution.clone();
        }
    }

    /// Update settings for the framerate of a stream if a conflict with rosbag is detected.
    ///
    /// # Arguments
    /// * `stream_id` - The identifier of the stream.
    /// * `settings_framerate` - The framerate selected in the settings stream.
    /// * `rosbag_framerate` - The actual framerate of the rosbag stream.
    fn update_framerate_based_on_rosbag(
        &self,
        stream_id: &str,
        settings_framerate: &mut i32,
        rosbag_framerate: &i32,
    ) {
        if settings_framerate != rosbag_framerate {
            gst_warning!(
                self.cat,
                "The selected framerate of {} fps for the `{}` stream differs from the framerate in the rosbag recording. Setting the stream's framerate to {} fps.",
                settings_framerate,
                stream_id,
                rosbag_framerate,
            );
            *settings_framerate = rosbag_framerate.clone();
        }
    }

    /// Check if all the enabled streams are available.
    ///
    /// # Arguments
    /// * `enabled_streams` - The selected streams.
    /// * `available_streams` - The actual available streams.
    ///
    /// # Returns
    /// * `Ok()` if all enabled streams are available.
    /// * `Err(RealsenseError)` if an enabled stream is not available.
    fn check_if_streams_are_available(
        &self,
        enabled_streams: &EnabledStreams,
        available_streams: &EnabledStreams,
    ) -> Result<(), RealsenseError> {
        let conflicting_streams: Vec<&str> =
            EnabledStreams::get_conflicts(enabled_streams, available_streams);

        if !conflicting_streams.is_empty() {
            return Err(RealsenseError(format!(
                "The following stream(s) `{:?}` are not available in the rosbag recording.",
                conflicting_streams,
            )));
        }

        Ok(())
    }

    fn get_rs2_timestamp(&self, internals: &mut RealsenseSrcInternals, frame: &rs2::frame::Frame) -> Result<Duration, gst::FlowError> {
        // Base timestamps on librealsense timestamps, div by 1000 to convert to seconds
        let rs2_timestamp = std::time::Duration::from_secs_f64(
            frame
                .get_timestamp()
                .map_err(|_| gst::FlowError::Error)?
                / 1000.0,
        );
        // Initialise base_time based on first timestamp
        let base_time = &mut internals.base_time;
        if base_time.as_nanos() == 0 {
            *base_time = rs2_timestamp;
        }
        // Compute difference between the current and the first timestamp
        rs2_timestamp.checked_sub(*base_time).ok_or(gst::FlowError::Error)
    }

    fn get_element_timestamp(&self, element: &gst_base::BaseSrc) -> Option<gst::ClockTime> {
        // This computation is similar to `gst_element_get_current_running_time` that will be
        // available in 1.18 https://gstreamer.freedesktop.org/documentation/gstreamer/
        // gstelement.html?gi-language=c#gst_element_get_current_running_time
        match element.get_clock() {
            Some(c) => Some(c.get_time() - element.get_base_time()),
            None => None,
        }
    }

    fn get_buffer_timestamp(&self, element: &gst_base::BaseSrc, internals: &mut RealsenseSrcInternals, frame: &rs2::frame::Frame) -> Option<gst::ClockTime> {
        match internals.settings.timestamp_mode {
            RealsenseTimestampMode::RS2 => match self.get_rs2_timestamp(internals, frame) {
                Ok(ts) => {
                    Some(gst::ClockTime::from_nseconds(ts.as_nanos() as u64))
                },
                Err(_) => {
                    gst_warning!(self.cat, "Could not get timestamp from librealsense2. Attempting to use GStreamer timestamp instead.");
                    self.get_element_timestamp(element)
                }
            },
            RealsenseTimestampMode::AllBuffers => self.get_element_timestamp(element),
            _ => None,
        }
    }
}

/// Attempt to find the frame for the given `stream_id` in the Vector of frames extracted from the
/// RealSense camera. This function returns `None` on missing or erroneous frames.
/// # Arguments
/// * `frames` - A vector of frames extracted from librealsense.
/// * `stream_type` - The type of the stream to look for.
/// * `stream_id` - The id of the frame you wish to find.
fn find_frame_with_id(
    frames: &Vec<rs2::frame::Frame>,
    stream_type: rs2::rs2_stream,
    stream_id: i32,
) -> Option<&rs2::frame::Frame> {
    frames.iter().find(|f| match f.get_stream_profile() {
        Ok(profile) => match profile.get_data() {
            Ok(data) => {
                data.stream == stream_type
                    && if stream_id == -1 {
                        true
                    } else {
                        data.index == stream_id
                    }
            }
            _ => false,
        },
        _ => false,
    })
}

pub fn register(plugin: &gst::Plugin) -> Result<(), glib::BoolError> {
    gst::Element::register(
        Some(plugin),
        "realsensesrc",
        gst::Rank::None,
        RealsenseSrc::get_type(),
    )
}<|MERGE_RESOLUTION|>--- conflicted
+++ resolved
@@ -28,10 +28,9 @@
 
 use crate::errors::*;
 use crate::properties::*;
+use crate::realsense_timestamp_mode::RealsenseTimestampMode;
 use crate::rs_meta::rs_meta_serialization::*;
 use crate::settings::*;
-use crate::realsense_timestamp_mode::RealsenseTimestampMode;
-use std::time::Duration;
 
 /// A struct representation of the `realsensesrc` element
 struct RealsenseSrc {
@@ -75,7 +74,10 @@
             "video/rgbd",
             &[
                 // List of available streams meant for indicating their respective priority
-                ("streams", &"depth,infra1,infra2,color,depthmeta,infra1meta,infra2meta,colormeta"),
+                (
+                    "streams",
+                    &"depth,infra1,infra2,color,depthmeta,infra1meta,infra2meta,colormeta",
+                ),
                 (
                     "framerate",
                     &gst::FractionRange::new(
@@ -369,9 +371,7 @@
             subclass::Property("include-per-frame-metadata", ..) => {
                 Ok(settings.include_per_frame_metadata.to_value())
             }
-            subclass::Property("timestamp-mode", ..) => {
-                Ok(settings.timestamp_mode.to_value())
-            }
+            subclass::Property("timestamp-mode", ..) => Ok(settings.timestamp_mode.to_value()),
             subclass::Property("real-time-rosbag-playback", ..) => {
                 Ok(settings.real_time_rosbag_playback.to_value())
             }
@@ -508,6 +508,9 @@
         _length: u32,
     ) -> Result<gst::Buffer, gst::FlowError> {
         let internals = &mut *self.internals.lock().expect("Failed to lock internals");
+        let settings = &internals.settings;
+        let streams = &settings.streams;
+
         // Get the RealSense pipeline
         let pipeline = match internals.state {
             State::Started { ref pipeline } => pipeline,
@@ -520,45 +523,40 @@
             .wait_for_frames(internals.settings.wait_for_frames_timeout)
             .map_err(|_| gst::FlowError::Eos)?;
 
-<<<<<<< HEAD
-        // Calculate a common `timestamp` if `do-custom-timestamp` is enabled, else set to None
-        let timestamp = self.get_buffer_timestamp(element,  internals, &frames[0]);
-        let settings = &internals.settings;
-        let streams = &settings.streams;
-=======
-        let timestamp = if settings.do_rs2_timestamp {
-            // Base timestamps on librealsense timestamps, div by 1000 to convert to seconds
-            let rs2_timestamp = std::time::Duration::from_secs_f64(
-                frames[0]
-                    .get_timestamp()
-                    .map_err(|_| gst::FlowError::Error)?
-                    / 1000.0,
-            );
-            // Initialise base_time based on first timestamp
-            let base_time = &mut internals.base_time;
-            if base_time.as_nanos() == 0 {
-                *base_time = rs2_timestamp;
-            }
-            // Compute difference between the current and the first timestamp
-            let time_diff = rs2_timestamp
-                .checked_sub(*base_time)
-                .unwrap_or_else(|| unreachable!());
-            Some(gst::ClockTime::from_nseconds(time_diff.as_nanos() as u64))
-        } else if settings.do_custom_timestamp {
-            // Calculate a common `timestamp` if `do-custom-timestamp` is enabled, else set to None
-            // This computation is similar to `gst_element_get_current_running_time` that will be
-            // available in 1.18 https://gstreamer.freedesktop.org/documentation/gstreamer/
-            // gstelement.html?gi-language=c#gst_element_get_current_running_time
-            let element_clock = element.get_clock();
-            if let Some(element_clock) = element_clock {
-                Some(element_clock.get_time() - element.get_base_time())
-            } else {
-                None
-            }
-        } else {
-            None
+        let timestamp = match settings.timestamp_mode {
+            RealsenseTimestampMode::RS2 => {
+                // Base timestamps on librealsense timestamps, div by 1000 to convert to seconds
+                let rs2_timestamp = std::time::Duration::from_secs_f64(
+                    frames[0]
+                        .get_timestamp()
+                        .map_err(|_| gst::FlowError::Error)?
+                        / 1000.0,
+                );
+                // Initialise base_time based on first timestamp
+                let base_time = &mut internals.base_time;
+                if base_time.as_nanos() == 0 {
+                    *base_time = rs2_timestamp;
+                }
+                // Compute difference between the current and the first timestamp
+                let time_diff = rs2_timestamp
+                    .checked_sub(*base_time)
+                    .unwrap_or_else(|| unreachable!());
+                Some(gst::ClockTime::from_nseconds(time_diff.as_nanos() as u64))
+            }
+            RealsenseTimestampMode::AllBuffers => {
+                // Calculate a common `timestamp` if `do-custom-timestamp` is enabled, else set to None
+                // This computation is similar to `gst_element_get_current_running_time` that will be
+                // available in 1.18 https://gstreamer.freedesktop.org/documentation/gstreamer/
+                // gstelement.html?gi-language=c#gst_element_get_current_running_time
+                let element_clock = element.get_clock();
+                if let Some(element_clock) = element_clock {
+                    Some(element_clock.get_time() - element.get_base_time())
+                } else {
+                    None
+                }
+            }
+            _ => None,
         };
->>>>>>> be829c88
 
         // Create the output buffer
         let mut output_buffer = gst::buffer::Buffer::new();
@@ -1289,49 +1287,6 @@
 
         Ok(())
     }
-
-    fn get_rs2_timestamp(&self, internals: &mut RealsenseSrcInternals, frame: &rs2::frame::Frame) -> Result<Duration, gst::FlowError> {
-        // Base timestamps on librealsense timestamps, div by 1000 to convert to seconds
-        let rs2_timestamp = std::time::Duration::from_secs_f64(
-            frame
-                .get_timestamp()
-                .map_err(|_| gst::FlowError::Error)?
-                / 1000.0,
-        );
-        // Initialise base_time based on first timestamp
-        let base_time = &mut internals.base_time;
-        if base_time.as_nanos() == 0 {
-            *base_time = rs2_timestamp;
-        }
-        // Compute difference between the current and the first timestamp
-        rs2_timestamp.checked_sub(*base_time).ok_or(gst::FlowError::Error)
-    }
-
-    fn get_element_timestamp(&self, element: &gst_base::BaseSrc) -> Option<gst::ClockTime> {
-        // This computation is similar to `gst_element_get_current_running_time` that will be
-        // available in 1.18 https://gstreamer.freedesktop.org/documentation/gstreamer/
-        // gstelement.html?gi-language=c#gst_element_get_current_running_time
-        match element.get_clock() {
-            Some(c) => Some(c.get_time() - element.get_base_time()),
-            None => None,
-        }
-    }
-
-    fn get_buffer_timestamp(&self, element: &gst_base::BaseSrc, internals: &mut RealsenseSrcInternals, frame: &rs2::frame::Frame) -> Option<gst::ClockTime> {
-        match internals.settings.timestamp_mode {
-            RealsenseTimestampMode::RS2 => match self.get_rs2_timestamp(internals, frame) {
-                Ok(ts) => {
-                    Some(gst::ClockTime::from_nseconds(ts.as_nanos() as u64))
-                },
-                Err(_) => {
-                    gst_warning!(self.cat, "Could not get timestamp from librealsense2. Attempting to use GStreamer timestamp instead.");
-                    self.get_element_timestamp(element)
-                }
-            },
-            RealsenseTimestampMode::AllBuffers => self.get_element_timestamp(element),
-            _ => None,
-        }
-    }
 }
 
 /// Attempt to find the frame for the given `stream_id` in the Vector of frames extracted from the
