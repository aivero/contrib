--- conflicted
+++ resolved
@@ -1,15 +1,9 @@
 /target
 **/*.rs.bk
+==== BASE ====
 Cargo.lock
-<<<<<<< HEAD
 .idea/
 CMakeLists.txt
-cmake-build-debug/
+cmake-build-*
 conan/
-build/
-=======
-.idea
-CMakeLists.txt
-build
-cmake-build-*
->>>>>>> 265fa48c
+build/