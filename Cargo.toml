--- conflicted
+++ resolved
@@ -28,11 +28,7 @@
 
 [dependencies.librealsense2]
 git = "https://gitlab.com/aivero/public/librealsense-rs"
-<<<<<<< HEAD
-tag = "2.2.5"
-=======
 tag = "2.2.6"
->>>>>>> 74ff70be
 
 [build-dependencies]
 capnpc = "0.12"
