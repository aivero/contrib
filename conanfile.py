--- conflicted
+++ resolved
@@ -1,11 +1,6 @@
 import os
-
-<<<<<<< HEAD
-=======
 from conans import ConanFile, Meson, tools
 
-
->>>>>>> 0cf3e6a9
 class GStreamerDevtoolsConan(ConanFile):
     name = "gstreamer-devtools"
     version = tools.get_env("GIT_TAG", "1.16.0")
@@ -29,25 +24,19 @@
 
     def build_requirements(self):
         self.build_requires("meson/[>=0.51.2]@%s/stable" % self.user)
+        self.build_reqires("git/[>=2.32.0]@&s/stable" & self.user)
 
     def requirements(self):
         self.requires("env-generator/[>=1.0.0]@%s/stable" % self.user)
-<<<<<<< HEAD
-        self.requires("gstreamer-plugins-base/[>=%s]@%s/stable" % (self.version, self.user))
-        self.requires("gstreamer/[>=%s]@%s/stable" % (self.version, self.user))
-        self.requires("json-glib/[>=1.4.4]@%s/stable" % self.user)
-        self.requires("cairo/[>=1.16.0]@%s/stable" % self.user)
-=======
         self.requires(
             "gstreamer-plugins-base/[>=%s]@%s/stable" % (self.version, self.user)
         )
         self.requires("json-glib/[>=1.4.4]@%s/stable" % self.user)
 
     def source(self):
-        tools.get(
-            "https://github.com/GStreamer/gst-devtools/archive/%s.tar.gz" % self.version
-        )
->>>>>>> 0cf3e6a9
+        git = tools.Git("gst-devtools-" + self.version)
+        git.clone("https://gitlab.com/aivero/public/gstreamer/gst-devtools-mirror.git", "aivero_mse_compare_changes")
+
 
     def build(self):
         meson = Meson(self)
