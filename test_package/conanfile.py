--- conflicted
+++ resolved
@@ -1,20 +1,6 @@
-<<<<<<< HEAD
-from conans.model.conan_file import ConanFile
-from conans import CMake, tools
-import os
-=======
 from conans.model.conan_file import ConanFile, tools
 from conans import CMake
 import os, platform
->>>>>>> 3522ac52
-
-############### CONFIGURE THESE VALUES ##################
-default_user = "lasote"
-default_channel = "testing"
-#########################################################
-
-channel = os.getenv("CONAN_CHANNEL", default_channel)
-username = os.getenv("CONAN_USERNAME", default_user)
 
 
 class DefaultNameConan(ConanFile):
@@ -22,7 +8,6 @@
     version = "0.1"
     settings = "os", "compiler", "arch", "build_type"
     generators = "cmake"
-    requires = "zlib/1.2.11@%s/%s" % (username, channel)
 
     def build(self):
         # Compatibility with Conan < 1.0 (#2234)
@@ -38,8 +23,4 @@
     def test(self):
         if not tools.cross_building(self.settings):
             self.run("cd bin && .%senough" % os.sep)
-<<<<<<< HEAD
         assert os.path.exists(os.path.join(self.deps_cpp_info["zlib"].rootpath, "LICENSE"))
-=======
-            assert os.path.exists(os.path.join(self.deps_cpp_info["zlib"].rootpath, "LICENSE"))
->>>>>>> 3522ac52
