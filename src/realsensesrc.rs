// Aivero
// Copyright (C) <2019> Aivero
//
// This library is free software; you can redistribute it and/or
// modify it under the terms of the GNU Library General Public
// License as published by the Free Software Foundation; either
// version 2 of the License, or (at your option) any later version.
// This library is distributed in the hope that it will be useful,
// but WITHOUT ANY WARRANTY; without even the implied warranty of
// MERCHANTABILITY or FITNESS FOR A PARTICULAR PURPOSE.  See the GNU
// Library General Public License for more details.
// You should have received a copy of the GNU Library General Public
// License along with this library; if not, write to the
// Free Software Foundation, Inc., 51 Franklin St, Fifth Floor,
// Boston, MA 02110-1301, USA.

use glib::subclass;
use gst::subclass::prelude::*;
use gst_base::prelude::*;
use gst_base::subclass::prelude::*;
use gst_depth_meta::buffer::BufferMeta;
use gst_depth_meta::tags::TagsMeta;
use rs2;

use crate::rs_meta::rs_meta_serialization::*;

// Default timeout used while waiting for frames from a realsense device in milliseconds.
const DEFAULT_PIPELINE_WAIT_FOR_FRAMES_TIMEOUT: u32 = 2500;
// Default behaviour of playing from rosbag recording specified by `rosbag-location` property.
const DEFAULT_LOOP_ROSBAG: bool = true;

use crate::properties_d435;
<<<<<<< HEAD
use crate::properties_d435::DEFAULT_ENABLE_METADATA;
use std::sync::Mutex;

=======
>>>>>>> d71cb417
static PROPERTIES: [subclass::Property; 14] = [
    subclass::Property("serial", |name| {
        glib::ParamSpec::string(
            name,
            "Serial Number",
            "Serial number of a realsense device. If unchanged or empty, `rosbag-location` is used to locate a file to play from.",
            None,
            glib::ParamFlags::READWRITE,
        )
    }),
    subclass::Property("rosbag-location", |name| {
        glib::ParamSpec::string(
            name,
            "Rosbag File Location",
            "Location of a rosbag file to play from. If unchanged or empty, physical device specified by `serial` is used.",
            None,
            glib::ParamFlags::READWRITE,
        )
    }),
    subclass::Property("json-location", |name| {
        glib::ParamSpec::string(
            name,
            "JSON File Location",
            "Location of a JSON file to load the RealSense device configuration from. This property applies only if `serial` is specified. If unchanged or empty, previous JSON configuration is used. If no previous configuration is present due to hardware reset, default configuration is used.",
            None,
            glib::ParamFlags::READWRITE,
        )
    }),
    subclass::Property("enable-depth", |name| {
        glib::ParamSpec::boolean(
            name,
            "Enable Depth",
            "Enables depth stream.",
            properties_d435::DEFAULT_ENABLE_DEPTH,
            glib::ParamFlags::READWRITE,
        )
    }),
    subclass::Property("enable-infra1", |name| {
        glib::ParamSpec::boolean(
            name,
            "Enable Infra1",
            "Enables infra1 stream.",
            properties_d435::DEFAULT_ENABLE_INFRA1,
            glib::ParamFlags::READWRITE,
        )
    }),
    subclass::Property("enable-infra2", |name| {
        glib::ParamSpec::boolean(
            name,
            "Enable Infra2",
            "Enables infra2 stream.",
            properties_d435::DEFAULT_ENABLE_INFRA2,
            glib::ParamFlags::READWRITE,
        )
    }),
    subclass::Property("enable-color", |name| {
        glib::ParamSpec::boolean(
            name,
            "Enable Color",
            "Enables color stream.",
            properties_d435::DEFAULT_ENABLE_COLOR,
            glib::ParamFlags::READWRITE,
        )
    }),
    subclass::Property("depth-width", |name| {
        glib::ParamSpec::int(
            name,
            "depth-width",
            "Width of the depth and infra1/infra2 frames.",
            properties_d435::DEPTH_MIN_WIDTH,
            properties_d435::DEPTH_MAX_WIDTH,
            properties_d435::DEFAULT_DEPTH_WIDTH,
            glib::ParamFlags::READWRITE,
        )
    }),
    subclass::Property("depth-height", |name| {
        glib::ParamSpec::int(
            name,
            "depth-height",
            "Height of the depth and infra1/infra2 frames.",
            properties_d435::DEPTH_MIN_HEIGHT,
            properties_d435::DEPTH_MAX_HEIGHT,
            properties_d435::DEFAULT_DEPTH_HEIGHT,
            glib::ParamFlags::READWRITE,
        )
    }),
    subclass::Property("color-width", |name| {
        glib::ParamSpec::int(
            name,
            "color-width",
            "Width of the color frame.",
            properties_d435::COLOR_MIN_WIDTH,
            properties_d435::COLOR_MAX_WIDTH,
            properties_d435::DEFAULT_COLOR_WIDTH,
            glib::ParamFlags::READWRITE,
        )
    }),
    subclass::Property("color-height", |name| {
        glib::ParamSpec::int(
            name,
            "color-height",
            "Height of the color frame.",
            properties_d435::COLOR_MIN_HEIGHT,
            properties_d435::COLOR_MAX_HEIGHT,
            properties_d435::DEFAULT_COLOR_HEIGHT,
            glib::ParamFlags::READWRITE,
        )
    }),
    subclass::Property("framerate", |name| {
        glib::ParamSpec::int(
            name,
            "framerate",
            "Common framerate of the selected streams.",
            properties_d435::MIN_FRAMERATE,
            properties_d435::MAX_FRAMERATE,
            properties_d435::DEFAULT_FRAMERATE,
            glib::ParamFlags::READWRITE,
        )
    }),
    subclass::Property("loop-rosbag", |name| {
        glib::ParamSpec::boolean(
            name,
            "Loop Rosbag",
            "Enables looping of playing from rosbag recording specified by `rosbag-location` property. This property applies only if `rosbag-location` and no `serial` are specified.",
            DEFAULT_LOOP_ROSBAG,
            glib::ParamFlags::READWRITE,
        )
    }),
    subclass::Property("wait-for-frames-timeout", |name| {
        glib::ParamSpec::uint(
            name,
            "wait-for-frames-timeout",
            "Timeout used while waiting for frames from a RealSense device in milliseconds.",
            std::u32::MIN,
            std::u32::MAX,
            DEFAULT_PIPELINE_WAIT_FOR_FRAMES_TIMEOUT,
            glib::ParamFlags::READWRITE,
        )
    }),
    subclass::Property("include-per-frame-metadata", |name| {
        glib::ParamSpec::boolean(
            name,
            "include-per-frame-metadata",
            "Adds librealsense2's per-frame metadata as an additional buffer on the video stream.",
            properties_d435::DEFAULT_ENABLE_METADATA,
            glib::ParamFlags::READWRITE,
        )
    }),
];

// A struct containing properties
struct Settings {
    serial: Option<String>,
    rosbag_location: Option<String>,
    json_location: Option<String>,
    streams: Streams,
    loop_rosbag: bool,
    wait_for_frames_timeout: u32,
    include_per_frame_metadata: bool,
}

struct Streams {
    enable_depth: bool,
    enable_infra1: bool,
    enable_infra2: bool,
    enable_color: bool,
    depth_resolution: StreamResolution,
    color_resolution: StreamResolution,
    framerate: i32,
}

struct StreamResolution {
    width: i32,
    height: i32,
}

impl Default for Settings {
    fn default() -> Self {
        Settings {
            rosbag_location: None,
            serial: None,
            json_location: None,
            streams: Streams {
                enable_depth: properties_d435::DEFAULT_ENABLE_DEPTH,
                enable_infra1: properties_d435::DEFAULT_ENABLE_INFRA1,
                enable_infra2: properties_d435::DEFAULT_ENABLE_INFRA2,
                enable_color: properties_d435::DEFAULT_ENABLE_COLOR,
                depth_resolution: StreamResolution {
                    width: properties_d435::DEFAULT_DEPTH_WIDTH,
                    height: properties_d435::DEFAULT_DEPTH_HEIGHT,
                },
                color_resolution: StreamResolution {
                    width: properties_d435::DEFAULT_COLOR_WIDTH,
                    height: properties_d435::DEFAULT_COLOR_HEIGHT,
                },
                framerate: properties_d435::DEFAULT_FRAMERATE,
            },
            loop_rosbag: DEFAULT_LOOP_ROSBAG,
            wait_for_frames_timeout: DEFAULT_PIPELINE_WAIT_FOR_FRAMES_TIMEOUT,
            include_per_frame_metadata: DEFAULT_ENABLE_METADATA,
        }
    }
}

// An enum containing the current state of the RealSense pipeline
enum State {
    Stopped,
    Started { pipeline: rs2::pipeline::Pipeline },
}

impl Default for State {
    fn default() -> State {
        State::Stopped
    }
}

// A struct representation of the `realsensesrc` element
struct RealsenseSrc {
    cat: gst::DebugCategory,
    internals: Mutex<RealsenseSrcInternals>,
}

// Internals of the element that are under Mutex
struct RealsenseSrcInternals {
    settings: Settings,
    state: State,
    system_time: std::time::SystemTime,
}

impl ObjectSubclass for RealsenseSrc {
    const NAME: &'static str = "realsensesrc";
    type ParentType = gst_base::BaseSrc;
    type Instance = gst::subclass::ElementInstanceStruct<Self>;
    type Class = subclass::simple::ClassStruct<Self>;

    glib_object_subclass!();

    fn new() -> Self {
        Self {
            cat: gst::DebugCategory::new(
                "realsensesrc",
                gst::DebugColorFlags::empty(),
                Some("Realsense Source"),
            ),
            internals: Mutex::new(RealsenseSrcInternals {
                settings: Settings::default(),
                state: State::default(),
                system_time: std::time::SystemTime::now(),
            }),
        }
    }

    fn class_init(klass: &mut subclass::simple::ClassStruct<Self>) {
        klass.set_metadata(
            "Realsense Source",
            "Source/RGB-D/Realsense",
            "Stream `video/rgbd` from a RealSense device",
            "Niclas Moeslund Overby <niclas.overby@aivero.com>, Andrej Orsula <andrej.orsula@aivero.com>, Tobias Morell <tobias.morell@aivero.com>",
        );

        klass.install_properties(&PROPERTIES);

        // Create src pad template with `video/rgbd` caps
        let src_caps = gst::Caps::new_simple(
            "video/rgbd",
            &[
                // List of available streams meant for indicating their respective priority
                ("streams", &"depth,infra1,infra2,color"),
                (
                    "framerate",
                    &gst::FractionRange::new(
                        gst::Fraction::new(properties_d435::MIN_FRAMERATE, 1),
                        gst::Fraction::new(properties_d435::MAX_FRAMERATE, 1),
                    ),
                ),
            ],
        );
        klass.add_pad_template(
            gst::PadTemplate::new(
                "src",
                gst::PadDirection::Src,
                gst::PadPresence::Always,
                &src_caps,
            )
            .unwrap(),
        );
    }
}

impl ObjectImpl for RealsenseSrc {
    glib_object_impl!();

    fn set_property(&self, obj: &glib::Object, id: usize, value: &glib::Value) {
        let element = obj.downcast_ref::<gst_base::BaseSrc>().unwrap();
        let settings = &mut self.internals.lock().unwrap().settings;

        let property = &PROPERTIES[id];
        match *property {
            subclass::Property("serial", ..) => {
                let serial = value.get::<String>();
                gst_info!(
                    self.cat,
                    obj: element,
                    "Changing property `serial` from {:?} to {:?}",
                    settings.serial,
                    serial
                );
                settings.serial = serial;
            }
            subclass::Property("rosbag-location", ..) => {
                let rosbag_location = value.get::<String>();
                gst_info!(
                    self.cat,
                    obj: element,
                    "Changing property `rosbag-location` from {:?} to {:?}",
                    settings.rosbag_location,
                    rosbag_location
                );
                settings.rosbag_location = rosbag_location;
            }
            subclass::Property("json-location", ..) => {
                let json_location = value.get::<String>();
                gst_info!(
                    self.cat,
                    obj: element,
                    "Changing property `json-location` from {:?} to {:?}",
                    settings.json_location,
                    json_location
                );
                settings.json_location = json_location;
            }
            subclass::Property("enable-depth", ..) => {
                let enable_depth = value.get().unwrap();
                gst_info!(
                    self.cat,
                    obj: element,
                    "Changing property `enable-depth` from {} to {}",
                    settings.streams.enable_depth,
                    enable_depth
                );
                settings.streams.enable_depth = enable_depth;
            }
            subclass::Property("enable-infra1", ..) => {
                let enable_infra1 = value.get().unwrap();
                gst_info!(
                    self.cat,
                    obj: element,
                    "Changing property `enable-infra1` from {} to {}",
                    settings.streams.enable_infra1,
                    enable_infra1
                );
                settings.streams.enable_infra1 = enable_infra1;
            }
            subclass::Property("enable-infra2", ..) => {
                let enable_infra2 = value.get().unwrap();
                gst_info!(
                    self.cat,
                    obj: element,
                    "Changing property `enable-infra2` from {} to {}",
                    settings.streams.enable_infra2,
                    enable_infra2
                );
                settings.streams.enable_infra2 = enable_infra2;
            }
            subclass::Property("enable-color", ..) => {
                let enable_color = value.get().unwrap();
                gst_info!(
                    self.cat,
                    obj: element,
                    "Changing property `enable-color` from {} to {}",
                    settings.streams.enable_color,
                    enable_color
                );
                settings.streams.enable_color = enable_color;
            }
            subclass::Property("depth-width", ..) => {
                let depth_width = value.get().unwrap();
                gst_info!(
                    self.cat,
                    obj: element,
                    "Changing property `depth-width` from {} to {}",
                    settings.streams.depth_resolution.width,
                    depth_width
                );
                settings.streams.depth_resolution.width = depth_width;
            }
            subclass::Property("depth-height", ..) => {
                let depth_height = value.get().unwrap();
                gst_info!(
                    self.cat,
                    obj: element,
                    "Changing property `depth-height` from {} to {}",
                    settings.streams.depth_resolution.height,
                    depth_height
                );
                settings.streams.depth_resolution.height = depth_height;
            }
            subclass::Property("color-width", ..) => {
                let color_width = value.get().unwrap();
                gst_info!(
                    self.cat,
                    obj: element,
                    "Changing property `color-width` from {} to {}",
                    settings.streams.color_resolution.width,
                    color_width
                );
                settings.streams.color_resolution.width = color_width;
            }
            subclass::Property("color-height", ..) => {
                let color_height = value.get().unwrap();
                gst_info!(
                    self.cat,
                    obj: element,
                    "Changing property `color-height` from {} to {}",
                    settings.streams.color_resolution.height,
                    color_height
                );
                settings.streams.color_resolution.height = color_height;
            }
            subclass::Property("framerate", ..) => {
                let framerate = value.get().unwrap();
                gst_info!(
                    self.cat,
                    obj: element,
                    "Changing property `framerate` from {} to {}",
                    settings.streams.framerate,
                    framerate
                );
                settings.streams.framerate = framerate;
                // let _ = element.post_message(&gst::Message::new_latency().src(Some(element)).build());
            }
            subclass::Property("loop-rosbag", ..) => {
                let loop_rosbag = value.get().unwrap();
                gst_info!(
                    self.cat,
                    obj: element,
                    "Changing property `loop-rosbag` from {} to {}",
                    settings.loop_rosbag,
                    loop_rosbag
                );
                settings.loop_rosbag = loop_rosbag;
            }
            subclass::Property("wait-for-frames-timeout", ..) => {
                let wait_for_frames_timeout = value.get().unwrap();
                gst_info!(
                    self.cat,
                    obj: element,
                    "Changing property `wait-for-frames-timeout` from {} to {}",
                    settings.wait_for_frames_timeout,
                    wait_for_frames_timeout
                );
                settings.wait_for_frames_timeout = wait_for_frames_timeout;
            }
            subclass::Property("include-per-frame-metadata", ..) => {
                let do_metadata = value.get().unwrap();
                gst_info!(
                    self.cat,
                    obj: element,
                    "Changing property `include-per-frame-metadata` from {} to {}",
                    settings.include_per_frame_metadata,
                    do_metadata
                );
                settings.include_per_frame_metadata = do_metadata;
            }
            _ => unimplemented!("Property is not implemented"),
        };
    }

    fn get_property(&self, _obj: &glib::Object, id: usize) -> Result<glib::Value, ()> {
        let settings = &self.internals.lock().unwrap().settings;

        let prop = &PROPERTIES[id];
        match *prop {
            subclass::Property("serial", ..) => Ok(settings.serial.to_value()),
            subclass::Property("rosbag-location", ..) => Ok(settings.rosbag_location.to_value()),
            subclass::Property("json-location", ..) => Ok(settings.json_location.to_value()),
            subclass::Property("enable-depth", ..) => Ok(settings.streams.enable_depth.to_value()),
            subclass::Property("enable-infra1", ..) => {
                Ok(settings.streams.enable_infra1.to_value())
            }
            subclass::Property("enable-infra2", ..) => {
                Ok(settings.streams.enable_infra2.to_value())
            }
            subclass::Property("enable-color", ..) => Ok(settings.streams.enable_color.to_value()),
            subclass::Property("depth-width", ..) => {
                Ok(settings.streams.depth_resolution.width.to_value())
            }
            subclass::Property("depth-height", ..) => {
                Ok(settings.streams.depth_resolution.height.to_value())
            }
            subclass::Property("color-width", ..) => {
                Ok(settings.streams.color_resolution.width.to_value())
            }
            subclass::Property("color-height", ..) => {
                Ok(settings.streams.color_resolution.height.to_value())
            }
            subclass::Property("framerate", ..) => Ok(settings.streams.framerate.to_value()),
            subclass::Property("loop-rosbag", ..) => Ok(settings.loop_rosbag.to_value()),
            subclass::Property("wait-for-frames-timeout", ..) => {
                Ok(settings.wait_for_frames_timeout.to_value())
            }
            subclass::Property("include-per-frame-metadata", ..) => {
                Ok(settings.include_per_frame_metadata.to_value())
            }
            _ => unimplemented!("Property is not implemented"),
        }
    }

    fn constructed(&self, obj: &glib::Object) {
        self.parent_constructed(obj);

        let element = obj.downcast_ref::<gst_base::BaseSrc>().unwrap();
        element.set_format(gst::Format::Time);
        element.set_live(true);
    }
}

impl ElementImpl for RealsenseSrc {}

impl BaseSrcImpl for RealsenseSrc {
    fn start(&self, element: &gst_base::BaseSrc) -> Result<(), gst::ErrorMessage> {
        // Lock the internals
        let internals = &mut self.internals.lock().unwrap();
        let settings = &internals.settings;

        // Make sure that the set properties are viable
        Self::check_internals(&internals)?;

        // Specify realsense log severity level
        rs2::log::log_to_console(rs2::log::rs2_log_severity::RS2_LOG_SEVERITY_ERROR);

        // Create new RealSense device config
        let config = rs2::config::Config::new().unwrap();

        // Based on properties, enable streaming, reading from or recording to a file (with the enabled streams)
        if let Some(serial) = &settings.serial {
            // Enable the selected streams
            Self::enable_streams(&config, &settings);

            // Enable device with the given serial number and device configuration
            if let Err(_) = config.enable_device(serial.to_string()) {
                return Err(gst_error_msg!(
                    gst::ResourceError::Settings,
                    ["No device with serial `{}` is connected!", serial]
                ));
            }
        } else {
            // Play from rosbag file if `serial` is not defined
            if let Some(rosbag_location) = settings.rosbag_location.as_ref() {
                if let Err(_) = config.enable_device_from_file_repeat_option(
                    rosbag_location.to_string(),
                    settings.loop_rosbag,
                ) {
                    return Err(gst_error_msg!(
                        gst::ResourceError::Settings,
                        ["Cannot read from \"{}\"!", rosbag_location]
                    ));
                }
            };
        }

        // Get context and a list of connected devices
        let context = rs2::context::Context::new().unwrap();

        // Load JSON if `json-location` is defined
        Self::load_json(&context.get_devices().unwrap(), &settings)?;

        // Start the RealSense pipeline
        let pipeline = rs2::pipeline::Pipeline::new(&context).unwrap();
        if let Err(err) = pipeline.start_with_config(&config) {
            return Err(gst_error_msg!(
                gst::ResourceError::Settings,
                ["Cannot initiate RealSense pipeline!\nError: {}", err]
            ));
        }
        internals.state = State::Started { pipeline };

        gst_info!(self.cat, obj: element, "Streaming started");
        Ok(())
    }

    fn stop(&self, element: &gst_base::BaseSrc) -> Result<(), gst::ErrorMessage> {
        let state = &mut self.internals.lock().unwrap().state;
        if let State::Stopped = *state {
            unreachable!("Element is not yet started");
        }
        *state = State::Stopped;

        self.parent_stop(element)
    }

    fn fixate(&self, element: &gst_base::BaseSrc, caps: gst::Caps) -> gst::Caps {
        let settings = &self.internals.lock().unwrap().settings;

        let mut caps = gst::Caps::truncate(caps);
        {
            let caps = caps.make_mut();
            let s = caps.get_mut_structure(0).unwrap();

            // Create string containing selected streams with priority `depth` > `infra1` > `infra2` > `color`
            // The first stream in this string is contained in the main buffer
            let mut selected_streams = String::new();

            if settings.streams.enable_depth {
                // Add `depth` stream with its format, width and height into the caps if enabled
                selected_streams.push_str(&"depth,");
                s.set(
                    "depth_format",
                    &gst_video::VideoFormat::Gray16Le.to_string(),
                );
                s.set("depth_width", &settings.streams.depth_resolution.width);
                s.set("depth_height", &settings.streams.depth_resolution.height);
            }
            if settings.streams.enable_infra1 {
                // Add `infra1` stream with its format, width and height into the caps if enabled
                selected_streams.push_str(&"infra1,");
                s.set("infra1_format", &gst_video::VideoFormat::Gray8.to_string());
                s.set("infra1_width", &settings.streams.depth_resolution.width);
                s.set("infra1_height", &settings.streams.depth_resolution.height);
            }
            if settings.streams.enable_infra2 {
                // Add `infra2` stream with its format, width and height into the caps if enabled
                selected_streams.push_str(&"infra2,");
                s.set("infra2_format", &gst_video::VideoFormat::Gray8.to_string());
                s.set("infra2_width", &settings.streams.depth_resolution.width);
                s.set("infra2_height", &settings.streams.depth_resolution.height);
            }
            if settings.streams.enable_color {
                // Add `color` stream with its format, width and height into the caps if enabled
                selected_streams.push_str(&"color,");
                s.set("color_format", &gst_video::VideoFormat::Rgb.to_string());
                s.set("color_width", &settings.streams.color_resolution.width);
                s.set("color_height", &settings.streams.color_resolution.height);
            }

            // Pop the last ',' contained in streams (not really necessary, but nice)
            selected_streams.pop();

            // Finally add the streams to the caps
            s.set("streams", &selected_streams.as_str());

            // Fixate the framerate
            s.fixate_field_nearest_fraction("framerate", settings.streams.framerate);
        }
        self.parent_fixate(element, caps)
    }

    fn is_seekable(&self, _element: &gst_base::BaseSrc) -> bool {
        false
    }

    fn create(
        &self,
        element: &gst_base::BaseSrc,
        _offset: u64,
        _length: u32,
    ) -> Result<gst::Buffer, gst::FlowError> {
        let internals = &mut *self.internals.lock().unwrap();
        let settings = &internals.settings;
        let streams = &settings.streams;

        // Get the RealSense pipeline
        let pipeline = match internals.state {
            State::Started { ref pipeline } => pipeline,
            State::Stopped => {
                unreachable!("Element is not yet started");
            }
        };

        // Get frames with the given timeout
        let frames = pipeline.wait_for_frames(settings.wait_for_frames_timeout);

        if frames.is_err() {
            // Stop if timeout is exceeded. This can occur also if the recording has ended.
            return Err(gst::FlowError::Eos);
        }
        let frames = frames.unwrap();

        // Calculate a common timestamp
        let timestamp = Some(
            std::time::SystemTime::now()
                .duration_since(internals.system_time)
                .unwrap_or_default()
                .as_nanos() as u64,
        );

        // Create the output buffer
        let mut output_buffer = gst::buffer::Buffer::new();

        // Attach `depth` frame if enabled
        if streams.enable_depth {
            self.extract_frame(
                element,
                &frames,
                &mut output_buffer,
                "depth",
                rs2::rs2_stream::RS2_STREAM_DEPTH,
                -1,
                &[],
<<<<<<< HEAD
                settings,
            );
=======
                timestamp,
            )?;
>>>>>>> d71cb417
        }

        // Attach `infra1` frame if enabled
        if streams.enable_infra1 {
            self.extract_frame(
                element,
                &frames,
                &mut output_buffer,
                "infra1",
                rs2::rs2_stream::RS2_STREAM_INFRARED,
                1,
                &[streams.enable_depth],
<<<<<<< HEAD
                settings,
            );
=======
                timestamp,
            )?;
>>>>>>> d71cb417
        }

        // Attach `infra2` frame if enabled
        if streams.enable_infra2 {
            self.extract_frame(
                element,
                &frames,
                &mut output_buffer,
                "infra2",
                rs2::rs2_stream::RS2_STREAM_INFRARED,
                2,
                &[streams.enable_depth, streams.enable_infra1],
<<<<<<< HEAD
                settings,
            );
=======
                timestamp,
            )?;
>>>>>>> d71cb417
        }

        // Attach `color` frame if enabled
        if streams.enable_color {
            self.extract_frame(
                element,
                &frames,
                &mut output_buffer,
                "color",
                rs2::rs2_stream::RS2_STREAM_COLOR,
                -1,
                &[
                    streams.enable_depth,
                    streams.enable_infra1,
                    streams.enable_infra2,
                ],
<<<<<<< HEAD
                settings,
            );
=======
                timestamp,
            )?;
>>>>>>> d71cb417
        }

        Ok(output_buffer)
    }

    // fn query(&self, element: &gst_base::BaseSrc, query: &mut gst::QueryRef) -> bool {
    //     use gst::QueryView;

    //     match query.view_mut() {
    //         QueryView::Scheduling(ref mut q) => {
    //             q.set(gst::SchedulingFlags::SEQUENTIAL, 1, -1, 0);
    //             q.add_scheduling_modes(&[gst::PadMode::Push]);
    //             true
    //         }
    //         QueryView::Latency(ref mut q) => {
    //             // TODO: Determine the actual latency caused by system buffering and gstreamer copying
    //             let settings = &self.internals.lock().unwrap().settings;
    //             let latency = gst::SECOND
    //                 .mul_div_floor(1, settings.streams.framerate as u64)
    //                 .unwrap();
    //             gst_debug!(self.cat, obj: element, "Returning latency {}", latency);
    //             q.set(true, latency, gst::CLOCK_TIME_NONE);
    //             true
    //         }
    //         _ => BaseSrcImplExt::parent_query(self, element, query),
    //     }
    // }
}

impl RealsenseSrc {
    fn check_internals(internals: &RealsenseSrcInternals) -> Result<(), gst::ErrorMessage> {
        let settings = &internals.settings;

        // Make sure the pipeline has started
        if let State::Started { .. } = internals.state {
            unreachable!("Element has already started");
        }

        // Either `serial` or `rosbag-location` must be specified
        if settings.serial == None && settings.rosbag_location == None {
            return Err(gst_error_msg!(
                gst::ResourceError::Settings,
                ["Neither the `serial` or `rosbag-location` properties are defined. At least one of these must be defined!"]
            ));
        }

        // At least one stream must be enabled
        if !settings.streams.enable_depth
            && !settings.streams.enable_infra1
            && !settings.streams.enable_infra2
            && !settings.streams.enable_color
        {
            return Err(gst_error_msg!(
                gst::ResourceError::Settings,
                ["No stream is enabled. At least one stream must be enabled!"]
            ));
        }

        Ok(())
    }

    fn enable_streams(config: &rs2::config::Config, settings: &Settings) {
        if settings.streams.enable_depth {
            config
                .enable_stream(
                    rs2::rs2_stream::RS2_STREAM_DEPTH,
                    -1,
                    settings.streams.depth_resolution.width,
                    settings.streams.depth_resolution.height,
                    rs2::rs2_format::RS2_FORMAT_Z16,
                    settings.streams.framerate,
                )
                .unwrap();
        }
        if settings.streams.enable_infra1 {
            config
                .enable_stream(
                    rs2::rs2_stream::RS2_STREAM_INFRARED,
                    1,
                    settings.streams.depth_resolution.width,
                    settings.streams.depth_resolution.height,
                    rs2::rs2_format::RS2_FORMAT_Y8,
                    settings.streams.framerate,
                )
                .unwrap();
        }
        if settings.streams.enable_infra2 {
            config
                .enable_stream(
                    rs2::rs2_stream::RS2_STREAM_INFRARED,
                    2,
                    settings.streams.depth_resolution.width,
                    settings.streams.depth_resolution.height,
                    rs2::rs2_format::RS2_FORMAT_Y8,
                    settings.streams.framerate,
                )
                .unwrap();
        }
        if settings.streams.enable_color {
            config
                .enable_stream(
                    rs2::rs2_stream::RS2_STREAM_COLOR,
                    -1,
                    settings.streams.color_resolution.width,
                    settings.streams.color_resolution.height,
                    rs2::rs2_format::RS2_FORMAT_RGB8,
                    settings.streams.framerate,
                )
                .unwrap();
        }
    }

    fn load_json(
        devices: &Vec<rs2::device::Device>,
        settings: &Settings,
    ) -> Result<(), gst::ErrorMessage> {
        // Make sure a device with the selected serial is connected
        if let Some(serial) = settings.serial.as_ref() {
            // Get the index of the matching device
            let mut index_of_used_device: usize = 0;
            let mut found_matching_serial = false;
            for device in devices.iter() {
                let serial_number = device
                    .get_info(rs2::rs2_camera_info::RS2_CAMERA_INFO_SERIAL_NUMBER)
                    .unwrap();
                if *serial == serial_number {
                    found_matching_serial = true;
                    break;
                }
                index_of_used_device += 1;
            }

            // Return error if there is no such device
            if !found_matching_serial {
                return Err(gst_error_msg!(
                    gst::ResourceError::Settings,
                    [&format!("No device with serial `{}` is detected", serial)]
                ));
            }

            // Load JSON file if specified
            if let Some(json_location) = settings.json_location.as_ref() {
                if !devices[index_of_used_device]
                    .is_advanced_mode_enabled()
                    .unwrap()
                {
                    devices[index_of_used_device]
                        .set_advanced_mode(true)
                        .unwrap();
                }
                let json_content = std::fs::read_to_string(json_location);
                if json_content.is_err() {
                    return Err(gst_error_msg!(
                        gst::ResourceError::Settings,
                        [&format!(
                            "Cannot read RealSense configuration from \"{}\"",
                            json_location
                        )]
                    ));
                }
                let res = devices[index_of_used_device].load_json(json_content.unwrap());
                if res.is_err() {
                    return Err(gst_error_msg!(
                        gst::ResourceError::Settings,
                        [&res.unwrap_err().get_message()]
                    ));
                }
            }
        }
        Ok(())
    }

    fn get_frame_meta(&self, frame: &rs2::frame::Frame, element: &gst_base::BaseSrc) -> Option<Vec<u8>> {
        match frame.get_metadata() {
            Ok(metadata) => {
                match capnp_serialize(metadata) {
                    Ok(m) => Some(m),
                    Err(e) => {
                        gst_warning!(
                                self.cat,
                                obj: element,
                                "Failed to serialize metadata from RealSense camera: {}",
                                e);
                        None
                    }
                }
            },
            Err(e) => {
                gst_warning!(
                        self.cat,
                        obj: element,
                        "Failed to read metadata from RealSense camera: {}",
                        e);
                None
            }
        }
    }

    fn try_add_per_frame_metadata(&self, buffer: &mut gst::Buffer, frame_meta: Option<Vec<u8>>, tag: &str) {
        // If we were able to read some metadata add it to the buffer
        if frame_meta.is_some() {
            let mut frame_meta_buffer = gst::buffer::Buffer::from_slice(frame_meta.unwrap());
            let tag_name = format!("{}_meta", tag);
            let mut tags = gst::tags::TagList::new();
            tags.get_mut().unwrap().add::<gst::tags::Title>(&tag_name.as_str(), gst::TagMergeMode::Append);

            TagsMeta::add(frame_meta_buffer.get_mut().unwrap(), &mut tags);

            BufferMeta::add(buffer.get_mut().unwrap(), &mut frame_meta_buffer);
        }
    }

    fn extract_frame(
        &self,
        element: &gst_base::BaseSrc,
        frames: &Vec<rs2::frame::Frame>,
        output_buffer: &mut gst::Buffer,
        tag: &str,
        stream_type: rs2::rs2_stream,
        stream_id: i32,
        previous_streams: &[bool],
<<<<<<< HEAD
        settings: &Settings
    ) {
=======
        timestamp: Option<u64>,
    ) -> Result<(), gst::FlowError> {
>>>>>>> d71cb417
        // Extract the frame from frames based on its type and id
        let frame = frames.iter().find(|f| {
            let frame_profile = f.get_profile();
            if frame_profile.is_err() {
                return false;
            }

            let frame_profile_data = frame_profile.unwrap().get_data();
            if frame_profile_data.is_err() {
                return false;
            }

            let frame_profile_data = frame_profile_data.unwrap();
            frame_profile_data.stream == stream_type
                && if stream_id == -1 {
                    true
                } else {
                    frame_profile_data.index == stream_id
                }
        });

        // Return error if the expected frame could no be found. It also returns error if the frame profile is not valid.
        if frame.is_none() {
            return Err(gst::FlowError::CustomError);
        }
        let frame = frame.unwrap();

        // Attempt to read the RealSense per-frame metadata, otherwise set frame_meta to None
        let frame_meta  =
            match settings.include_per_frame_metadata {
                true => self.get_frame_meta(frame, element),
                false => None
            };

        // Create the appropriate tag
        let mut tags = gst::tags::TagList::new();
        tags.get_mut().unwrap().add::<gst::tags::Title>(&tag, gst::TagMergeMode::Append);

        // Extract the frame data into a new buffer
        let mut buffer = gst::buffer::Buffer::from_mut_slice(frame.get_data().unwrap());

        // Add tag to this new buffer
        TagsMeta::add(buffer.get_mut().unwrap(), &mut tags);

        // Set timestamp
        if let Some(timestamp) = timestamp {
            buffer
                .make_mut()
                .set_pts(gst::ClockTime::from_nseconds(timestamp));
        };

        // Determine whether any of the previous streams is enabled
        let is_earlier_stream_enabled = previous_streams.iter().any(|s| *s);

        // Where the buffer is placed depends whether this is the first stream that is enabled
        if is_earlier_stream_enabled {
<<<<<<< HEAD
            // If any of the previous streams are enabled, simply put the frame in a new buffer and attach it as meta
            let mut buffer = gst::buffer::Buffer::from_mut_slice(frame.get_data().unwrap());
            // Add tag to this new buffer
            TagsMeta::add(buffer.get_mut().unwrap(), &mut tags);
            self.try_add_per_frame_metadata(&mut buffer, frame_meta, tag);
=======
>>>>>>> d71cb417
            // Attach this new buffer as meta to the output buffer
            BufferMeta::add(output_buffer.get_mut().unwrap(), &mut buffer);
        } else {
            // Else put this frame into the output buffer
<<<<<<< HEAD
            *output_buffer = gst::buffer::Buffer::from_mut_slice(frame.get_data().unwrap());
            self.try_add_per_frame_metadata(output_buffer, frame_meta, tag);
            // Add the tag
            TagsMeta::add(output_buffer.get_mut().unwrap(), &mut tags);
=======
            *output_buffer = buffer;
>>>>>>> d71cb417
        }

        // Release the frame
        frame.release();

        Ok(())
    }
}

pub fn register(plugin: &gst::Plugin) -> Result<(), glib::BoolError> {
    gst::Element::register(
        Some(plugin),
        "realsensesrc",
        gst::Rank::None,
        RealsenseSrc::get_type(),
    )
}<|MERGE_RESOLUTION|>--- conflicted
+++ resolved
@@ -21,22 +21,18 @@
 use gst_depth_meta::buffer::BufferMeta;
 use gst_depth_meta::tags::TagsMeta;
 use rs2;
-
+use std::sync::Mutex;
 use crate::rs_meta::rs_meta_serialization::*;
+use crate::properties_d435;
+use crate::properties_d435::DEFAULT_ENABLE_METADATA;
 
 // Default timeout used while waiting for frames from a realsense device in milliseconds.
 const DEFAULT_PIPELINE_WAIT_FOR_FRAMES_TIMEOUT: u32 = 2500;
 // Default behaviour of playing from rosbag recording specified by `rosbag-location` property.
 const DEFAULT_LOOP_ROSBAG: bool = true;
 
-use crate::properties_d435;
-<<<<<<< HEAD
-use crate::properties_d435::DEFAULT_ENABLE_METADATA;
-use std::sync::Mutex;
-
-=======
->>>>>>> d71cb417
-static PROPERTIES: [subclass::Property; 14] = [
+
+static PROPERTIES: [subclass::Property; 15] = [
     subclass::Property("serial", |name| {
         glib::ParamSpec::string(
             name,
@@ -103,7 +99,7 @@
     subclass::Property("depth-width", |name| {
         glib::ParamSpec::int(
             name,
-            "depth-width",
+            "Depth Width",
             "Width of the depth and infra1/infra2 frames.",
             properties_d435::DEPTH_MIN_WIDTH,
             properties_d435::DEPTH_MAX_WIDTH,
@@ -114,7 +110,7 @@
     subclass::Property("depth-height", |name| {
         glib::ParamSpec::int(
             name,
-            "depth-height",
+            "Depth Height",
             "Height of the depth and infra1/infra2 frames.",
             properties_d435::DEPTH_MIN_HEIGHT,
             properties_d435::DEPTH_MAX_HEIGHT,
@@ -125,7 +121,7 @@
     subclass::Property("color-width", |name| {
         glib::ParamSpec::int(
             name,
-            "color-width",
+            "Color Width",
             "Width of the color frame.",
             properties_d435::COLOR_MIN_WIDTH,
             properties_d435::COLOR_MAX_WIDTH,
@@ -136,7 +132,7 @@
     subclass::Property("color-height", |name| {
         glib::ParamSpec::int(
             name,
-            "color-height",
+            "Color Height",
             "Height of the color frame.",
             properties_d435::COLOR_MIN_HEIGHT,
             properties_d435::COLOR_MAX_HEIGHT,
@@ -147,7 +143,7 @@
     subclass::Property("framerate", |name| {
         glib::ParamSpec::int(
             name,
-            "framerate",
+            "Framerate",
             "Common framerate of the selected streams.",
             properties_d435::MIN_FRAMERATE,
             properties_d435::MAX_FRAMERATE,
@@ -167,7 +163,7 @@
     subclass::Property("wait-for-frames-timeout", |name| {
         glib::ParamSpec::uint(
             name,
-            "wait-for-frames-timeout",
+            "Wait For Frames Timeout",
             "Timeout used while waiting for frames from a RealSense device in milliseconds.",
             std::u32::MIN,
             std::u32::MAX,
@@ -178,7 +174,7 @@
     subclass::Property("include-per-frame-metadata", |name| {
         glib::ParamSpec::boolean(
             name,
-            "include-per-frame-metadata",
+            "Include Per Frame Metadata",
             "Adds librealsense2's per-frame metadata as an additional buffer on the video stream.",
             properties_d435::DEFAULT_ENABLE_METADATA,
             glib::ParamFlags::READWRITE,
@@ -735,13 +731,9 @@
                 rs2::rs2_stream::RS2_STREAM_DEPTH,
                 -1,
                 &[],
-<<<<<<< HEAD
                 settings,
-            );
-=======
                 timestamp,
             )?;
->>>>>>> d71cb417
         }
 
         // Attach `infra1` frame if enabled
@@ -754,13 +746,9 @@
                 rs2::rs2_stream::RS2_STREAM_INFRARED,
                 1,
                 &[streams.enable_depth],
-<<<<<<< HEAD
                 settings,
-            );
-=======
                 timestamp,
             )?;
->>>>>>> d71cb417
         }
 
         // Attach `infra2` frame if enabled
@@ -773,13 +761,9 @@
                 rs2::rs2_stream::RS2_STREAM_INFRARED,
                 2,
                 &[streams.enable_depth, streams.enable_infra1],
-<<<<<<< HEAD
                 settings,
-            );
-=======
                 timestamp,
             )?;
->>>>>>> d71cb417
         }
 
         // Attach `color` frame if enabled
@@ -796,13 +780,9 @@
                     streams.enable_infra1,
                     streams.enable_infra2,
                 ],
-<<<<<<< HEAD
                 settings,
-            );
-=======
                 timestamp,
             )?;
->>>>>>> d71cb417
         }
 
         Ok(output_buffer)
@@ -1024,13 +1004,9 @@
         stream_type: rs2::rs2_stream,
         stream_id: i32,
         previous_streams: &[bool],
-<<<<<<< HEAD
-        settings: &Settings
-    ) {
-=======
+        settings: &Settings,
         timestamp: Option<u64>,
     ) -> Result<(), gst::FlowError> {
->>>>>>> d71cb417
         // Extract the frame from frames based on its type and id
         let frame = frames.iter().find(|f| {
             let frame_profile = f.get_profile();
@@ -1067,7 +1043,9 @@
 
         // Create the appropriate tag
         let mut tags = gst::tags::TagList::new();
-        tags.get_mut().unwrap().add::<gst::tags::Title>(&tag, gst::TagMergeMode::Append);
+        tags.get_mut()
+            .unwrap()
+            .add::<gst::tags::Title>(&tag, gst::TagMergeMode::Append);
 
         // Extract the frame data into a new buffer
         let mut buffer = gst::buffer::Buffer::from_mut_slice(frame.get_data().unwrap());
@@ -1087,26 +1065,14 @@
 
         // Where the buffer is placed depends whether this is the first stream that is enabled
         if is_earlier_stream_enabled {
-<<<<<<< HEAD
-            // If any of the previous streams are enabled, simply put the frame in a new buffer and attach it as meta
-            let mut buffer = gst::buffer::Buffer::from_mut_slice(frame.get_data().unwrap());
-            // Add tag to this new buffer
-            TagsMeta::add(buffer.get_mut().unwrap(), &mut tags);
-            self.try_add_per_frame_metadata(&mut buffer, frame_meta, tag);
-=======
->>>>>>> d71cb417
             // Attach this new buffer as meta to the output buffer
             BufferMeta::add(output_buffer.get_mut().unwrap(), &mut buffer);
         } else {
             // Else put this frame into the output buffer
-<<<<<<< HEAD
             *output_buffer = gst::buffer::Buffer::from_mut_slice(frame.get_data().unwrap());
             self.try_add_per_frame_metadata(output_buffer, frame_meta, tag);
             // Add the tag
             TagsMeta::add(output_buffer.get_mut().unwrap(), &mut tags);
-=======
-            *output_buffer = buffer;
->>>>>>> d71cb417
         }
 
         // Release the frame
