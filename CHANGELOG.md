--- conflicted
+++ resolved
@@ -4,17 +4,17 @@
 The format is based on [Keep a Changelog](https://keepachangelog.com/en/1.0.0/),
 and this project adheres to [Semantic Versioning](https://semver.org/spec/v2.0.0.html).
 
-## [1.4.2] - 2020-Oct-27
+## [1.4.3] - 2020-Oct-27
 
-<<<<<<< HEAD
 ### Fixed
 
 - Faulty `type_name` of the `K4aDepthMode` enum.
-=======
+
+## [1.4.2] - 2020-Oct-27
+
 ### Changed
 
 - Updated `gstreamer-depth-meta` and `rgbd-timestamps` to 2.1.0.
->>>>>>> 796e4c88
 
 ## [1.4.1] - 2020-Oct-27
 
