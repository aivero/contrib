--- conflicted
+++ resolved
@@ -30,25 +30,7 @@
         os.rename(extracted_dir, self.source_subfolder)
 
     def build(self):
-<<<<<<< HEAD
-        if self.settings.compiler == "Visual Studio" and self.settings.compiler.version == "15":
-            gtest_cmake_file = os.path.join(self.source_subfolder, "googletest", "CMakeLists.txt")
-            gmock_cmake_file = os.path.join(self.source_subfolder, "googlemock", "CMakeLists.txt")
-            
-            tools.replace_in_file(gtest_cmake_file,
-                                  'cxx_library(gtest "${cxx_strict}" src/gtest-all.cc)',
-                                  '''
-string(REPLACE "-WX" "" cxx_strict ${cxx_strict})
-cxx_library(gtest "${cxx_strict}" src/gtest-all.cc)
-''')
-            tools.replace_in_file(gmock_cmake_file,
-                                  '# a user aggressive about warnings.',
-                                  '''
-# a user aggressive about warnings.
-string(REPLACE "-WX" "" cxx_strict ${cxx_strict})
-''')
-=======
->>>>>>> 3766b500
+        
         cmake = CMake(self)
         if self.settings.compiler == "Visual Studio" and "MD" in str(self.settings.compiler.runtime):
             cmake.definitions["gtest_force_shared_crt"] = True
