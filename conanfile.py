#!/usr/bin/env python
# -*- coding: utf-8 -*-

from conans import ConanFile, tools
import os

class RealsenseConan(ConanFile):
    name = "gst-realsense"
    version = "0.1.0"
    description = "GStreamer plugin containing `video/rgbd` source for a RealSense device"
    url = "https://aivero.com"
    license = "LGPL"
    settings = "os", "arch", "compiler", "build_type"
    exports_sources = [
        "Cargo.toml",
        "src/*",
    ]
    generators = "env"

    def build_requirements(self):
        self.build_requires("env-generator/[>=1.0.0]@%s/stable" % self.user)

    def requirements(self):
<<<<<<< HEAD
        self.requires("env-generator/0.1@%s/stable" % self.user)
        self.requires("gstreamer-depth-meta/0.2.1@%s/stable" % self.user)
        self.requires("librealsense/2.28.1@%s/stable" % self.user)
=======
        self.requires("gstreamer-depth-meta/[>=0.2.0]@%s/stable" % self.user)
        self.requires("librealsense/[>=2.20.0]@%s/stable" % self.user)
>>>>>>> a0446803

    def build(self):
        if self.settings.build_type == 'Release':
            self.run("cargo build --release")
        elif self.settings.build_type == 'Debug':
            self.run("cargo build")
        else:
            print('Invalid build_type selected')

    def package(self):
        self.copy(pattern="*.so", dst=os.path.join(self.package_folder, "lib", "gstreamer-1.0"), keep_path=False)

    def package_info(self):
        self.env_info.GST_PLUGIN_PATH.append(os.path.join(self.package_folder, "lib", "gstreamer-1.0"))
        self.cpp_info.srcdirs.append("src")<|MERGE_RESOLUTION|>--- conflicted
+++ resolved
@@ -21,14 +21,8 @@
         self.build_requires("env-generator/[>=1.0.0]@%s/stable" % self.user)
 
     def requirements(self):
-<<<<<<< HEAD
-        self.requires("env-generator/0.1@%s/stable" % self.user)
-        self.requires("gstreamer-depth-meta/0.2.1@%s/stable" % self.user)
-        self.requires("librealsense/2.28.1@%s/stable" % self.user)
-=======
         self.requires("gstreamer-depth-meta/[>=0.2.0]@%s/stable" % self.user)
         self.requires("librealsense/[>=2.20.0]@%s/stable" % self.user)
->>>>>>> a0446803
 
     def build(self):
         if self.settings.build_type == 'Release':
