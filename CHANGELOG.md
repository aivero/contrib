# Changelog
All notable changes to this project will be documented in this file.

The format is based on [Keep a Changelog](https://keepachangelog.com/en/1.0.0/),
and this project adheres to [Semantic Versioning](https://semver.org/spec/v2.0.0.html).

<<<<<<< HEAD
## [Unreleased]

### Added
- `rgbdmux` - Dropping of all other frames if one of the sink pads does not have a buffer queued, see property `drop-if-missing`.
- `rgbdmux` - Synchronisation of buffers by dropping buffers that are late, see property `drop-to-synchronise`.

## [0.1.2] - 2019-10-11
=======
## 0.1.3

>>>>>>> 01e9002a
### Added
- Metadata support: The `rgbddemux` reads per-frame metadata on the frame buffers and pushes them to a sink-pad called *dddqmeta*. Similarly, if the rgbd CAPS contains a stream called *dddqmeta*, its content is also outputted on the *dddqmeta* sink.

### Changed
- Peer elements may now request pads on the `rgbddemux`, which may be linked when CAPS are available
- `rgbdmux` does downstream CAPS negotiation when sink pads are requested on the element

### Known issues
- Requesting a pad on the `rgbddemux` which is not in the `video/rgbd` stream will cause the pipeline to freeze  

### Patched
- This patch fixes a bug introduces in 0.1.2 which caused the rgbddemux to return a gst::FlowError when it attempts to push meta buffer for which it does not have a pad.

### Patched
- This patch fixes a bug introduces in 0.1.2 which caused the rgbddemux to return a gst::FlowError when it attempts to push meta buffer for which it does not have a pad.

## Before
Prior to 0.1.2 this repository did not have a changelog.
<|MERGE_RESOLUTION|>--- conflicted
+++ resolved
@@ -4,18 +4,14 @@
 The format is based on [Keep a Changelog](https://keepachangelog.com/en/1.0.0/),
 and this project adheres to [Semantic Versioning](https://semver.org/spec/v2.0.0.html).
 
-<<<<<<< HEAD
 ## [Unreleased]
 
 ### Added
 - `rgbdmux` - Dropping of all other frames if one of the sink pads does not have a buffer queued, see property `drop-if-missing`.
 - `rgbdmux` - Synchronisation of buffers by dropping buffers that are late, see property `drop-to-synchronise`.
 
-## [0.1.2] - 2019-10-11
-=======
 ## 0.1.3
 
->>>>>>> 01e9002a
 ### Added
 - Metadata support: The `rgbddemux` reads per-frame metadata on the frame buffers and pushes them to a sink-pad called *dddqmeta*. Similarly, if the rgbd CAPS contains a stream called *dddqmeta*, its content is also outputted on the *dddqmeta* sink.
 
@@ -29,8 +25,5 @@
 ### Patched
 - This patch fixes a bug introduces in 0.1.2 which caused the rgbddemux to return a gst::FlowError when it attempts to push meta buffer for which it does not have a pad.
 
-### Patched
-- This patch fixes a bug introduces in 0.1.2 which caused the rgbddemux to return a gst::FlowError when it attempts to push meta buffer for which it does not have a pad.
-
 ## Before
 Prior to 0.1.2 this repository did not have a changelog.
