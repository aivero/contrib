--- conflicted
+++ resolved
@@ -53,15 +53,12 @@
                     libudev_name = "libudev-devel"
                     if tools.detected_architecture() == "x86_64" and str(self.settings.arch) == "x86":
                         libudev_name += ".i686"
-<<<<<<< HEAD
                 elif os_info.with_zypper:
                     libudev_name = "libudev-devel"
                     if tools.detected_architecture() == "x86_64" and str(self.settings.arch) == "x86":
                         libudev_name = "libudev-devel-32bit"
-=======
                 elif os_info.with_pacman:
                     libudev_name = "libsystemd systemd"
->>>>>>> edfc464b
                 else:
                     self.output.warn("Could not install libudev: Undefined package name for current platform.")
                     return
