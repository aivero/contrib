env:
   global:
     - CONAN_REFERENCE: "zlib/1.2.11"
     - CONAN_USERNAME: "conan"
     - CONAN_LOGIN_USERNAME: "conanbot"
     - CONAN_CHANNEL: "testing"
     - CONAN_UPLOAD: "https://api.bintray.com/conan/conan-community/conan"
     - CONAN_STABLE_BRANCH_PATTERN: "release/*"
     - CONAN_UPLOAD_ONLY_WHEN_STABLE: 1 # Will only upload when the branch matches "release/*"
     - CONAN_DOCKER_32_IMAGES: 1

linux: &linux
   os: linux
   sudo: required
   language: python
   python: "3.6"
   services:
     - docker
osx: &osx
   os: osx
   language: generic
matrix:
   include:

      - <<: *linux
        env: CONAN_GCC_VERSIONS=4.9 CONAN_DOCKER_IMAGE=lasote/conangcc49 CONAN_ARCHS=armv7hf
      - <<: *linux
        env: CONAN_GCC_VERSIONS=4.9 CONAN_DOCKER_IMAGE=lasote/conangcc49
      - <<: *linux
        env: CONAN_GCC_VERSIONS=5 CONAN_DOCKER_IMAGE=lasote/conangcc5
      - <<: *linux
        env: CONAN_GCC_VERSIONS=6 CONAN_DOCKER_IMAGE=lasote/conangcc6
      - <<: *linux
        env: CONAN_GCC_VERSIONS=7 CONAN_DOCKER_IMAGE=lasote/conangcc7
      - <<: *linux
        env: CONAN_CLANG_VERSIONS=3.9 CONAN_DOCKER_IMAGE=lasote/conanclang39
      - <<: *linux
        env: CONAN_CLANG_VERSIONS=4.0 CONAN_DOCKER_IMAGE=lasote/conanclang40
      - <<: *linux
        env: CONAN_CLANG_VERSIONS=5.0 CONAN_DOCKER_IMAGE=lasote/conanclang50
      - <<: *osx
        osx_image: xcode7.3
        env: CONAN_APPLE_CLANG_VERSIONS=7.3
      - <<: *osx
        osx_image: xcode8.3
        env: CONAN_APPLE_CLANG_VERSIONS=8.1
      - <<: *osx
        osx_image: xcode9
        env: CONAN_APPLE_CLANG_VERSIONS=9.0
<<<<<<< HEAD
#      - <<: *osx
#        osx_image: xcode9.3beta
#        env: CONAN_APPLE_CLANG_VERSIONS=9.1
=======
      - <<: *osx
        osx_image: xcode9.3beta
        env: CONAN_APPLE_CLANG_VERSIONS=9.1

>>>>>>> 24938d6b

install:
  - chmod +x .travis/install.sh
  - ./.travis/install.sh

script:
  - chmod +x .travis/run.sh
  - ./.travis/run.sh<|MERGE_RESOLUTION|>--- conflicted
+++ resolved
@@ -47,16 +47,9 @@
       - <<: *osx
         osx_image: xcode9
         env: CONAN_APPLE_CLANG_VERSIONS=9.0
-<<<<<<< HEAD
-#      - <<: *osx
-#        osx_image: xcode9.3beta
-#        env: CONAN_APPLE_CLANG_VERSIONS=9.1
-=======
       - <<: *osx
         osx_image: xcode9.3beta
         env: CONAN_APPLE_CLANG_VERSIONS=9.1
-
->>>>>>> 24938d6b
 
 install:
   - chmod +x .travis/install.sh
