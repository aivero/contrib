--- conflicted
+++ resolved
@@ -1,18 +1,9 @@
 /target
 **/*.rs.bk
-<<<<<<< HEAD
-Cargo.lock
-CMakeLists.txt
-conan/
-cmake-build-*
-.idea/
-build
-=======
 ==== BASE ====
 Cargo.lock
 .idea/
 CMakeLists.txt
 cmake-build-*
 conan/
-build/
->>>>>>> e4f2c2c3
+build/