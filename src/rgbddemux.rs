--- conflicted
+++ resolved
@@ -29,7 +29,6 @@
 use std::sync::Mutex;
 
 #[derive(Debug, Clone)]
-<<<<<<< HEAD
 pub struct RgbdDemuxingError(pub String);
 impl Error for RgbdDemuxingError {}
 impl Display for RgbdDemuxingError {
@@ -50,13 +49,6 @@
         );
         // TODO: Find out how to log the error here
         gst::FlowError::Error
-=======
-struct RgbdDemuxingError(String);
-impl Error for RgbdDemuxingError {}
-impl Display for RgbdDemuxingError {
-    fn fmt(&self, f: &mut Formatter) -> fmt::Result {
-        write!(f, "Caps negotiation error: {}", self.0)
->>>>>>> e4f2c2c3
     }
 }
 
@@ -75,21 +67,15 @@
 }
 
 impl RgbdDemux {
-<<<<<<< HEAD
     /// Set the sink pad event and chain functions. This causes it to listen to GStreamer signals
     /// and take action correspondingly.
-=======
->>>>>>> e4f2c2c3
     /// Each function is wrapped in catch_panic_pad_function(), which will
     /// - Catch panics from the pad functions and instead of aborting the process
     ///   it will simply convert them into an error message and poison the element
     ///   instance
     /// - Extract RgbdDemux struct from the object instance and pass it to us
-<<<<<<< HEAD
     /// # Arguments
     /// * `sink_pad` - The sink pad for which the signals should be listened to.
-=======
->>>>>>> e4f2c2c3
     fn set_sink_pad_functions(sink_pad: &gst::Pad) {
         // Sink Event
         sink_pad.set_event_function(|_, parent, event| {
@@ -124,11 +110,7 @@
                 match self.create_additional_src_pads(element, caps.get_caps()) {
                     Ok(_) => true,
                     Err(e) => {
-<<<<<<< HEAD
-                        gst_warning!(self.cat, obj: element, "{}", e);
-=======
                         gst_error!(self.cat, obj: element, "{}", e);
->>>>>>> e4f2c2c3
                         false
                     }
                 }
@@ -160,13 +142,10 @@
         }
     }
 
-<<<<<<< HEAD
     /// Create additional src pads, which happens as a result of a CAPS renegotiation.
     /// # Arguments
     /// * `element` - The element that represents `rgbddemux` in GStreamer.
     /// * `rgbd_caps` - The CAPS that we should create src pads for.
-=======
->>>>>>> e4f2c2c3
     fn create_additional_src_pads(
         &self,
         element: &gst::Element,
@@ -178,7 +157,6 @@
         ))?;
 
         // Determine what streams are contained within the caps
-<<<<<<< HEAD
         let streams = rgbd_caps
             .get::<&str>("streams")
             .ok_or(RgbdDemuxingError(
@@ -186,15 +164,6 @@
             ))?
             .split(',')
             .collect::<Vec<&str>>();
-=======
-        let streams: Vec<&str> = if let Some(streams) = rgbd_caps.get::<&str>("streams") {
-            Ok(streams.split(',').collect())
-        } else {
-            Err(RgbdDemuxingError(
-                "No `streams` field detected in `video/rgbd` caps".to_owned(),
-            ))
-        }?;
->>>>>>> e4f2c2c3
 
         if streams.len() == 0 {
             return Err(RgbdDemuxingError(
@@ -212,11 +181,6 @@
 
         // Iterate over all streams
         for stream_name in streams.iter() {
-<<<<<<< HEAD
-            // Extract `video/x-raw` caps from the `video/rgbd` caps for the particular stream
-            let new_pad_caps =
-                self.extract_stream_caps(stream_name, &rgbd_caps, &common_framerate)?;
-=======
             // Determine the appropriate caps for the stream
             let new_pad_caps = if stream_name.contains("meta") {
                 println!("Got meta of name: {}", stream_name);
@@ -225,7 +189,6 @@
             } else {
                 self.extract_stream_caps(stream_name, &rgbd_caps, &common_framerate)?
             };
->>>>>>> e4f2c2c3
 
             // Create the new src pad with given caps and stream name
             self.create_new_src_pad(element, new_pad_caps, stream_name);
@@ -233,69 +196,40 @@
         Ok(())
     }
 
-<<<<<<< HEAD
     /// Extract CAPS for the given stream from the given rgbd_caps.
     /// # Arguments
     /// * `stream_name` - The name of the stream to extract CAPS for, e.g. `depth`.
     /// * `rgbd_caps` - A referece to the `video/rgbd` CAPS, from which the stream's CAPS should be extracted.
     /// * `common_framerate` - The framerate of all the streams.
-=======
-    /// Get the downstream CAPS for the stream with the given name and upstream caps.
-    /// # Arguments
-    /// * `element` - The element that represents the `rgbddemux` in GStreamer.
-    /// * `stream_name` - The name (or Title Tag) of the stream.
-    /// * `rgbd_caps` - A reference to the overall rgbd CAPS, from which the information is extracted.
-    /// * `common_framerate` - The framerate of the streams, which is currently the same for all of them.
->>>>>>> e4f2c2c3
     fn extract_stream_caps(
         &self,
         stream_name: &str,
         rgbd_caps: &gst::StructureRef,
         common_framerate: &gst::Fraction,
     ) -> Result<gst::Caps, RgbdDemuxingError> {
-<<<<<<< HEAD
         // Get the format of a stream
-        let stream_format = rgbd_caps
-            .get::<&str>(&format!("{}_format", stream_name))
-            .ok_or(RgbdDemuxingError(
-                "Cannot detect any `format` in `video/rgbd` caps for `{}` stream".to_owned(),
-            ))?;
-=======
         let stream_format = rgbd_caps
             .get::<&str>(&format!("{}_format", stream_name))
             .ok_or(RgbdDemuxingError(format!(
                 "Cannot detect any `format` in `video/rgbd` caps for `{}` stream",
                 stream_name
             )))?;
->>>>>>> e4f2c2c3
 
         // Get the width of a stream
         let stream_width = rgbd_caps
             .get::<i32>(&format!("{}_width", stream_name))
-<<<<<<< HEAD
-            .ok_or(RgbdDemuxingError(
-                "Cannot detect any `width` in `video/rgbd` caps for `{}` stream".to_owned(),
-            ))?;
-=======
             .ok_or(RgbdDemuxingError(format!(
                 "Cannot detect any `width` in `video/rgbd` caps for `{}` stream",
                 stream_name
             )))?;
->>>>>>> e4f2c2c3
 
         // Get the height of a stream
         let stream_height = rgbd_caps
             .get::<i32>(&format!("{}_height", stream_name))
-<<<<<<< HEAD
-            .ok_or(RgbdDemuxingError(
-                "Cannot detect any `height` in `video/rgbd` caps for `{}` stream".to_owned(),
-            ))?;
-=======
             .ok_or(RgbdDemuxingError(format!(
                 "Cannot detect any `height` in `video/rgbd` caps for `{}` stream",
                 stream_name
             )))?;
->>>>>>> e4f2c2c3
 
         // Create caps for the new src pad
         Ok(gst::Caps::new_simple(
@@ -402,15 +336,11 @@
             ));
     }
 
-<<<<<<< HEAD
     /// Called whenever a new buffer is passed to the sink pad. This function splits the buffer in
     /// to multiple buffer, which are pushed on their corresponding src pad.
     /// # Arguments
     /// * `element` - The element that represents the `rgbddemux` in GStreamer.
     /// * `main_buffer` - The buffer that was received on the sink pad.
-=======
-    /// Called whenever a new buffer is passed to the sink pad.
->>>>>>> e4f2c2c3
     fn sink_chain(
         &self,
         element: &gst::Element,
@@ -434,18 +364,10 @@
                     .update_flow(self.push_buffer_to_corresponding_pad(
                         &internals.src_pads,
                         additional_buffer,
-<<<<<<< HEAD
                     ).map_err(|e| {
-                        gst_error!(
-                            self.cat,
-                            obj: element,
-                            "{}", e
-                        );
+                        gst_warning!(self.cat, obj: element, "Failed to push a stacked buffer: {}", e);
                         gst::FlowError::Error
                     }));
-=======
-                    ))?;
->>>>>>> e4f2c2c3
         }
 
         gst_debug!(self.cat, obj: element, "All meta buffers have been pushed");
@@ -457,22 +379,49 @@
                 &internals.src_pads,
                 main_buffer,
             ).map_err(|e| {
-                gst_error!(
-                            self.cat,
-                            obj: element,
-                            "{}", e
-                        );
+                gst_warning!(self.cat, obj: element, "Failed to push a main buffer: {}", e);
                 gst::FlowError::Error
             }))
     }
 
-<<<<<<< HEAD
     /// Push the given buffer to the src pad that was allocated for it.
     /// # Arguments
     /// * `element` - The element that represents the `rgbddemux` in GStreamer.
     /// * `src_pads` - A hash map that associates buffer title tags with their corresponding pad.
     /// * `buffer` - The buffer that should be pushed further downstream.
-=======
+    fn push_buffer_to_corresponding_pad(
+        &self,
+        src_pads: &HashMap<String, gst::Pad>,
+        buffer: gst::Buffer,
+    ) -> Result<gst::FlowSuccess, RgbdDemuxingError> {
+        // Extract tag title from the buffer
+        let tag_title = self.extract_tag_title(&buffer)?;
+
+        // Match the tag title with a corresponding src pad
+        let src_pad = src_pads.get(&(format!("src_{}", tag_title))).ok_or(RgbdDemuxingError(format!("No corresponding pad for buffer with tag title `{}` exists", tag_title)))?;
+
+        // Check if there's a per-frame metadata buffer we need to push to the meta pad
+        gst_debug!(self.cat, "Pushing per-frame meta for {}", tag_title);
+        self.push_per_frame_metadata(&tag_title, src_pads, &buffer)?;
+        gst_debug!(self.cat, "Per-frame meta pushed. Now pushing buffer for {}", tag_title);
+
+        src_pad.push(buffer).map_err(|_| RgbdDemuxingError("Failed to push buffer onto its corresponding pad".to_owned()))
+    }
+
+    /// Extract the Title tag from the given buffer.
+    /// # Arguments
+    /// * `buffer` - The buffer from which the title tag should be extracted.
+    fn extract_tag_title(&self, buffer: &gst::Buffer) -> Result<String, RgbdDemuxingError> {
+        // Get GstTagList from GstBuffer
+        let meta = buffer.get_meta::<TagsMeta>().ok_or(RgbdDemuxingError(format!("No meta detected in buffer `{:?}`", buffer)))?;
+        let tag_list = unsafe { gst::tags::TagList::from_glib_none(meta.tags) };
+
+        // Get the tag title from GstTagList
+        let gst_tag_title = &tag_list.get::<gst::tags::Title>().ok_or(RgbdDemuxingError(format!("No tag title detected in buffer `{:?}`", buffer)))?;
+        let title = gst_tag_title.get().ok_or(RgbdDemuxingError(format!("Invalid tag title detected in buffer `{:?}`", buffer)))?;
+        Ok(title.to_string())
+    }
+
     /// Attempt to send the per-frame metadata that was generated by the src-element. The per-frame
     /// metadata must be attached as a `MetaBuffer` on the buffer that holds the frame and have
     /// a `TagMeta` that contains the word 'meta', e.g. depth_meta.
@@ -480,16 +429,14 @@
     /// that the function will only return the Err-variant if there is no 'meta' pad or if the
     /// pad push fails.
     /// # Arguments
-    /// * `element` - A reference to the GStreamer element that represents the `rgbddemux`.
     /// * `src_pads` - A HashMap of the element's pad names and the actual pads.
     /// * `buffer` - A reference to a frame buffer, for which we should push per-frame metadata.
     fn push_per_frame_metadata(
         &self,
-        element: &gst::Element,
         buffer_tag: &str,
         src_pads: &HashMap<String, gst::Pad>,
         buffer: &gst::Buffer,
-    ) -> Result<(), gst::FlowError> {
+    ) -> Result<(), RgbdDemuxingError> {
         // Iterate over the 'BufferMeta's attached to the frame buffer
         for per_frame_meta in buffer.iter_meta::<BufferMeta>() {
             // Get a mutable reference to the buffer (mutable because we want to ensure timestamping)
@@ -499,25 +446,23 @@
                 Ok(ref meta_tag) if meta_tag == &format!("{}_meta", buffer_tag) => {
                     gst_info!(
                         self.cat,
-                        obj: element,
                         "Found a per-frame metadata buffer."
                     );
 
                     // Check if it's a meta buffer, if so timestamp it and push it on the meta-pad
-                    let meta_pad = src_pads.get("src_dddqmeta").ok_or(gst::FlowError::NotSupported)?;
+                    let meta_pad = src_pads.get("src_dddqmeta").ok_or(RgbdDemuxingError("No pad called `src_dddqmeta` on `rgbddemux`".to_owned()))?;
 
                     // Make sure the buffer timestamps are set to the same as the frame they belong to
-                    let mut klv = self.klv_serialize(element, meta_buffer).unwrap();
+                    let mut klv = self.klv_serialize(meta_buffer).unwrap();
                     let klv_mut = klv.get_mut().unwrap();
                     klv_mut.set_pts(buffer.get_pts());
                     klv_mut.set_dts(buffer.get_dts());
 
-                    meta_pad.push(klv)?;
+                    meta_pad.push(klv).map_err(|e| RgbdDemuxingError(format!("Failed to push a meta buffer: {}", e)))?;
                 }
                 Ok(unknown_tag) => {
                     gst_info!(
                         self.cat,
-                        obj: element,
                         "Found an unknown buffer, where the per-frame meta could have been: `{}`",
                         unknown_tag
                     );
@@ -525,7 +470,6 @@
                 Err(e) => {
                     gst_warning!(
                         self.cat,
-                        obj: element,
                         "{}", e
                     );
                 }
@@ -536,11 +480,9 @@
 
     /// Serialize the given buffer into KLV by prepending it with the key and length attributes.
     /// # Arguments
-    /// * `element` - The gst::Element that represents the realsensesrc.
     ///* `meta_buffer` - The buffer that should be serialized as klv.
     fn klv_serialize(
         &self,
-        element: &gst::Element,
         meta_buffer: gst::Buffer,
     ) -> Option<gst::Buffer> {
         match self.internals.lock() {
@@ -564,7 +506,6 @@
             _ => {
                 gst_warning!(
                     self.cat,
-                    obj: element,
                     "Could not obtain 'kvl_id_counter' lock."
                 );
                 None
@@ -572,93 +513,6 @@
         }
     }
 
-    /// Pushes the given buffer to its corresponding pad. This effectively splits the stacked
-    /// buffers and routes them onto multiple pads.
-    /// # Arguments
-    /// * `element` - The element that represents the `rgbddemux` in GStreamer.
-    /// * `src_pads` - A hashmap of tags and the pad on which buffers with that tag should be pushed.
-    /// * `buffer` - The buffer that should be pushed.
->>>>>>> e4f2c2c3
-    fn push_buffer_to_corresponding_pad(
-        &self,
-        src_pads: &HashMap<String, gst::Pad>,
-        buffer: gst::Buffer,
-    ) -> Result<gst::FlowSuccess, RgbdDemuxingError> {
-        // Extract tag title from the buffer
-<<<<<<< HEAD
-        let tag_title = self.extract_tag_title(&buffer)?;
-
-        // Match the tag title with a corresponding src pad
-        let src_pad = src_pads.get(&(format!("src_{}", tag_title))).ok_or(RgbdDemuxingError(format!("No corresponding pad for buffer with tag title `{}` exists", tag_title)))?;
-        src_pad.push(buffer).map_err(|_| RgbdDemuxingError("Failed to push buffer onto its corresponding pad".to_owned()))
-    }
-
-    /// Extract the Title tag from the given buffer.
-    /// # Arguments
-    /// * `buffer` - The buffer from which the title tag should be extracted.
-    fn extract_tag_title(&self, buffer: &gst::Buffer) -> Result<String, RgbdDemuxingError> {
-        // Get GstTagList from GstBuffer
-        let meta = buffer.get_meta::<TagsMeta>().ok_or(RgbdDemuxingError(format!("No meta detected in buffer `{:?}`", buffer)))?;
-        let tag_list = unsafe { gst::tags::TagList::from_glib_none(meta.tags) };
-
-        // Get the tag title from GstTagList
-        let gst_tag_title = &tag_list.get::<gst::tags::Title>().ok_or(RgbdDemuxingError(format!("No tag title detected in buffer `{:?}`", buffer)))?;
-        let title = gst_tag_title.get().ok_or(RgbdDemuxingError(format!("Invalid tag title detected in buffer `{:?}`", buffer)))?;
-=======
-        let tag_title = self
-            .extract_tag_title(&buffer).map_err(|e| {
-            gst_error!(self.cat, obj: element, "{}", e);
-            gst::FlowError::Error
-        })?;
-
-        gst_debug!(self.cat, obj: element, "Found buffer with tag {}", tag_title);
-
-        // Match the tag title with a corresponding src pad
-        match src_pads.get(&(format!("src_{}", tag_title))) {
-            Some(corresponding_pad) => {
-                // Check if there's a per-frame metadata buffer we need to push to the meta pad
-                gst_debug!(self.cat, obj: element, "Pushing per-frame meta for {}", tag_title);
-                self.push_per_frame_metadata(element, &tag_title, src_pads, &buffer)?;
-                gst_debug!(self.cat, obj: element, "Per-frame meta pushed. Now pushing buffer for {}", tag_title);
-
-                // Push the buffer to the corresponding pad
-                corresponding_pad.push(buffer)
-            }
-            None => {
-                gst_warning!(
-                    self.cat,
-                    obj: element,
-                    "No corresponding pad for buffer with tag title `{}` exists",
-                    tag_title
-                );
-                Err(gst::FlowError::Error)
-            }
-        }
-    }
-
-    /// Extract the Title Tag from the given buffer.
-    /// # Arguments
-    /// * `element` - The element that represents the `rgbddemux` in GStreamer.
-    /// * `buffer` - The buffer from which the tag should be extracted.
-    fn extract_tag_title(&self, buffer: &gst::Buffer) -> Result<String, RgbdDemuxingError> {
-        // Get GstTagList from GstBuffer
-        let tag_list = match buffer.get_meta::<TagsMeta>() {
-            Some(meta) => unsafe { gst::tags::TagList::from_glib_none(meta.tags) },
-            None => {
-                return Err(RgbdDemuxingError(format!("No meta detected in buffer `{:?}`", buffer)))
-            }
-        };
-
-        // Get the tag title from GstTagList
-        let gst_tag_title = &tag_list.get::<gst::tags::Title>().ok_or(RgbdDemuxingError(format!("No meta detected in buffer `{:?}`", buffer)))?;
-        // Convert GstTitle to &str
-        // Make sure the title is valid
-
-        let title = gst_tag_title.get().ok_or(RgbdDemuxingError(format!("Invalid tag title detected in buffer `{:?}`", buffer)))?;
-
->>>>>>> e4f2c2c3
-        Ok(title.to_string())
-    }
 }
 
 impl ObjectSubclass for RgbdDemux {
