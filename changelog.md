--- conflicted
+++ resolved
@@ -4,20 +4,21 @@
 The format is based on [Keep a Changelog](https://keepachangelog.com/en/1.0.0/),
 and this project adheres to [Semantic Versioning](https://semver.org/spec/v2.0.0.html).
 
-<<<<<<< HEAD
-## [2.0.0] - 2020-03-26
+
+## [2.0.0] - 2020-04-02
 
 ### Changed
 
 - Use implementation of standard `RgbdTimestamps` trait instead of custom timestamping. This introduces different variants for `timestamp-mode` property.
 - Default value for `loop-rosbag` is now *false*.
-=======
+
+
 ## [1.2.1] - 2020-03-27
 
 ### Fixed
 
 - Updated librealsense-rs to newest version (2.0.0) in cargo.toml.
->>>>>>> d82cfcc8
+
 
 ## [1.2.0] - 2020-03-04
 
