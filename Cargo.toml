[package]
name = "librealsense2"
version = "2.0.0"
authors = ["Niclas Moeslund Overby <noverby@prozum.dk>", "Andrej Orsula <andrej.orsula@aivero.com>", "Tobias Morell <tobias.morell@aivero.com>"]
description = "Rust FFI bindings for librealsense"
keywords = ["librealsense", "Rust", "FFI", "idiomatic", "safe"]
repository = "https://gitlab.com/aivero/public/librealsense-rs"
license = "MIT"
edition = "2018"
readme = "README.md"

[dependencies.librealsense2-sys]
git = "https://gitlab.com/aivero/public/librealsense-sys"
<<<<<<< HEAD
tag = "0.4.0"
=======
tag = "0.5.0"
>>>>>>> 496f74b9
<|MERGE_RESOLUTION|>--- conflicted
+++ resolved
@@ -11,8 +11,4 @@
 
 [dependencies.librealsense2-sys]
 git = "https://gitlab.com/aivero/public/librealsense-sys"
-<<<<<<< HEAD
-tag = "0.4.0"
-=======
-tag = "0.5.0"
->>>>>>> 496f74b9
+tag = "0.5.0"