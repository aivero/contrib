# gst-k4a

<<<<<<< HEAD
GStreamer plugin containing `video/rgbd` source for an Azure Kinect DK (K4A) device.

> Note: Streaming from IMU is currently not implemented

## `video/rgbd`
The `video/rgbd` caps always contain the following fields
- **streams** - This field contains selected streams with priority `depth > ir > color > imu`. The first stream in this comma separated string, e.g. "depth,infra2,color", is considered to be the main stream and is therefore transported in the main buffer. There must always be at least one stream enabled. All additional buffers are attached as meta to the main buffer.
- **%s_format** - Format for each selected stream, e.g. depth_format="Gray16Le".
- **%s_width** - Width for each selected stream, e.g. depth_width=1280.
- **%s_height** - Height for each selected stream, e.g. depth_height=720.
- **framerate** - Common framerate for all selected streams.
=======
GStreamer plugin containing `video/rgbd` source for a Azure Kinect device.

## `video/rgbd`

The `video/rgbd` caps always contain the following fields
- **streams** - This field contains selected streams with priority `depth > infra1 > infra2 > color`. The first stream in this comma separated string, e.g. "depth,infra2,color", is considered to be the main stream and is therefore transported in the main buffer. There must always be at least one stream enabled. All additional buffers are attached as meta to the main buffer.
- **%s_format** - Format for each selected stream, e.g. depth_format="GRAY16_LE".
- **%s_width** - Width for each selected stream, e.g. depth_width=1280.
- **%s_height** - Height for each selected stream, e.g. depth_height=720.
- **framerate** - Common framerate for all selected streams.

# Getting started

## Setup

First you need to install and setup conan, as we use that to handle our dependencies. Before you start, please make sure
that your default python version is 3.X and that pip installs packages for python 3. Then run:

```bash
pip install conan --user
# You may need to source ~/.profile here, please see https://docs.conan.io/en/latest/installation.html#known-installation-issues-with-pip
conan remote add aivero https://conan.aa.aivero.dev/artifactory/api/conan/aivero-public
# And to ensure that the remote is configured properly:
conan search -r aivero gst-k4a
# You should now see a list of all the releases of gst-realsense
```

## Install a tagged release

You may use conan to install a pre-built release of the gst-k4a package:

**NOTE:** This does not work yet, as the `k4asrc` has not yet been released.

```bash
conan install gst-k4a/0.1.0@aivero/stable -if installation
export GST_PLUGIN_PATH=$GST_PLUGIN_PATH:$PWD/installation
# And validate that the realsensesrc is properly installed
gst-inspect-1.0 realsensesrc
```

## Build your own

If you have made changes to the `k4asrc` that you wish to try, you may want to build the project locally:

```
cd gst-k4a
conan install -if build . aivero/stable
source build/env.sh
cargo build --release
export GST_PLUGIN_PATH=$GST_PLUGIN_PATH:$PWD/target/release
```

> Note: `conan install -if build . aivero/stable` might require you to build extra packages. Just follow the instructions in the error message. 

Now you should see the plugin's element `k4asrc`.
```
gst-inspect-1.0 k4asrc
```

## Running in combination with [`rgbddemux`](https://gitlab.com/aivero/public/gstreamer/gst-rgbd)

Source and export `GST_PLUGIN_PATH` in a single terminal for both `realsensesrc` and `rgbddemux` (if not done before).
```
source gst-realsense/build/env.sh --extend
export GST_PLUGIN_PATH=gst-realsense/target/release:${GST_PLUGIN_PATH}

source gst-rgbd/build/env.sh --extend
export GST_PLUGIN_PATH=gst-rgbd/target/release:${GST_PLUGIN_PATH}
```

An example of a pipeline:

```bash
# Please replace XXXXXXXX with the serial on your RealSense camera
gst-launch-1.0 \
k4asrc enable-depth=true enable-color=true ! \
rgbddemux name=realsense_demux \
realsense_demux.src_depth ! queue ! glimagesink  \
realsense_demux.src_infra2 ! queue ! glimagesink \
realsense_demux.src_color ! queue ! glimagesink 
```

# Contributing

Please see [the contribution guidelines](CONTRIBUTING.md) for instructions on how to contribute.

# License

This project is licensed under the [GNU Lesser General Public License, version 2.1](LICENSE). Copyright 2019 Aivero.
>>>>>>> 82b94189
<|MERGE_RESOLUTION|>--- conflicted
+++ resolved
@@ -1,28 +1,19 @@
 # gst-k4a
 
-<<<<<<< HEAD
-GStreamer plugin containing `video/rgbd` source for an Azure Kinect DK (K4A) device.
+GStreamer plugin containing `video/rgbd` source for Azure Kinect DK (K4A) device.
 
 > Note: Streaming from IMU is currently not implemented
 
+> Note: Streaming from the microphone array is currently not implemented
+
 ## `video/rgbd`
 The `video/rgbd` caps always contain the following fields
-- **streams** - This field contains selected streams with priority `depth > ir > color > imu`. The first stream in this comma separated string, e.g. "depth,infra2,color", is considered to be the main stream and is therefore transported in the main buffer. There must always be at least one stream enabled. All additional buffers are attached as meta to the main buffer.
-- **%s_format** - Format for each selected stream, e.g. depth_format="Gray16Le".
-- **%s_width** - Width for each selected stream, e.g. depth_width=1280.
-- **%s_height** - Height for each selected stream, e.g. depth_height=720.
-- **framerate** - Common framerate for all selected streams.
-=======
-GStreamer plugin containing `video/rgbd` source for a Azure Kinect device.
-
-## `video/rgbd`
-
-The `video/rgbd` caps always contain the following fields
-- **streams** - This field contains selected streams with priority `depth > infra1 > infra2 > color`. The first stream in this comma separated string, e.g. "depth,infra2,color", is considered to be the main stream and is therefore transported in the main buffer. There must always be at least one stream enabled. All additional buffers are attached as meta to the main buffer.
+- **streams** - This field contains selected streams with priority `depth > ir > color > imu`. The first stream in this comma separated string, e.g. "depth,ir,color", is considered to be the main stream and is therefore transported in the main buffer. There must always be at least one stream enabled. All additional buffers are attached as meta to the main buffer.
 - **%s_format** - Format for each selected stream, e.g. depth_format="GRAY16_LE".
 - **%s_width** - Width for each selected stream, e.g. depth_width=1280.
 - **%s_height** - Height for each selected stream, e.g. depth_height=720.
 - **framerate** - Common framerate for all selected streams.
+
 
 # Getting started
 
@@ -37,7 +28,7 @@
 conan remote add aivero https://conan.aa.aivero.dev/artifactory/api/conan/aivero-public
 # And to ensure that the remote is configured properly:
 conan search -r aivero gst-k4a
-# You should now see a list of all the releases of gst-realsense
+# You should now see a list of all the releases of gst-k4a
 ```
 
 ## Install a tagged release
@@ -74,10 +65,10 @@
 
 ## Running in combination with [`rgbddemux`](https://gitlab.com/aivero/public/gstreamer/gst-rgbd)
 
-Source and export `GST_PLUGIN_PATH` in a single terminal for both `realsensesrc` and `rgbddemux` (if not done before).
+Source and export `GST_PLUGIN_PATH` in a single terminal for both `k4asrc` and `rgbddemux` (if not done before).
 ```
-source gst-realsense/build/env.sh --extend
-export GST_PLUGIN_PATH=gst-realsense/target/release:${GST_PLUGIN_PATH}
+source gst-k4a/build/env.sh --extend
+export GST_PLUGIN_PATH=gst-k4a/target/release:${GST_PLUGIN_PATH}
 
 source gst-rgbd/build/env.sh --extend
 export GST_PLUGIN_PATH=gst-rgbd/target/release:${GST_PLUGIN_PATH}
@@ -86,13 +77,12 @@
 An example of a pipeline:
 
 ```bash
-# Please replace XXXXXXXX with the serial on your RealSense camera
-gst-launch-1.0 \
-k4asrc enable-depth=true enable-color=true ! \
-rgbddemux name=realsense_demux \
-realsense_demux.src_depth ! queue ! glimagesink  \
-realsense_demux.src_infra2 ! queue ! glimagesink \
-realsense_demux.src_color ! queue ! glimagesink 
+gst-launch-1.0 rgbddemux name=k4a_demux \
+k4asrc enable-depth=true enable-ir=true enable-color=true enable-imu=false color-format=1 color-resolution=1 depth-mode=2 framerate=15 ! \
+k4a_demux.sink \
+k4a_demux.src_depth ! queue ! glimagesink \
+k4a_demux.src_ir ! queue ! glimagesink \
+k4a_demux.src_color ! queue ! glimagesink
 ```
 
 # Contributing
@@ -101,5 +91,4 @@
 
 # License
 
-This project is licensed under the [GNU Lesser General Public License, version 2.1](LICENSE). Copyright 2019 Aivero.
->>>>>>> 82b94189
+This project is licensed under the [GNU Lesser General Public License, version 2.1](LICENSE). Copyright 2019 Aivero.